from __future__ import print_function
import time
from collections import OrderedDict
import numpy as np
import theano
import theano.tensor as T
import lasagne
import pickle
from theano.sandbox.rng_mrg import MRG_RandomStreams as RandomStreams
from theano.scalar.basic import UnaryScalarOp, same_out_nocomplex
from theano.tensor.elemwise import Elemwise

# Given a dataset and a model, this function trains the model on the dataset for several epochs
# (There is no default trainer function in Lasagne yet)
def train (train_fn, val_fn,
           model,
           batch_size,
           LR_start, LR_decay,
           num_epochs,
           X_train, y_train,
           X_val, y_val,
           X_test, y_test,
           save_path=None,
           shuffle_parts=1):
    
    # A function which shuffles a dataset
    def shuffle (X, y):
        
        chunk_size = len(X) / shuffle_parts
        shuffled_range = range(chunk_size)
        
        X_buffer = np.copy(X[0:chunk_size])
        y_buffer = np.copy(y[0:chunk_size])
        
        for k in range(shuffle_parts):
            
            np.random.shuffle(shuffled_range)
            
            for i in range(chunk_size):
                X_buffer[i] = X[k * chunk_size + shuffled_range[i]]
                y_buffer[i] = y[k * chunk_size + shuffled_range[i]]
            
            X[k * chunk_size:(k + 1) * chunk_size] = X_buffer
            y[k * chunk_size:(k + 1) * chunk_size] = y_buffer
        
        return X, y
        
        # shuffled_range = range(len(X))
        # np.random.shuffle(shuffled_range)
        
        # new_X = np.copy(X)
        # new_y = np.copy(y)
        
        # for i in range(len(X)):
        
        # new_X[i] = X[shuffled_range[i]]
        # new_y[i] = y[shuffled_range[i]]
        
        # return new_X,new_y
    
    # This function trains the model a full epoch (on the whole dataset)
    def train_epoch (X, y, LR):
        loss = 0
        # print("training with a batchsize of: ", batch_size)
        batches = len(X) / batch_size
        # print("len X: ", len(X))
        # print("so number of batches per epoch: ", batches)
        
        for i in range(batches):
            loss += train_fn(X[i * batch_size:(i + 1) * batch_size], y[i * batch_size:(i + 1) * batch_size], LR)
        
        loss /= batches
        
        return loss
    
    # This function tests the model a full epoch (on the whole dataset)
    def val_epoch (X, y):
        
        err = 0
        loss = 0
        batches = len(X) / batch_size
        
        for i in range(batches):
            new_loss, new_err = val_fn(X[i * batch_size:(i + 1) * batch_size], y[i * batch_size:(i + 1) * batch_size])
            err += new_err
            loss += new_loss
        
        err = err / batches * 100
        loss /= batches
        
        return err, loss
    
    # shuffle the train set
    X_train, y_train = shuffle(X_train, y_train)
    best_val_err = 100
    best_epoch = 1
    LR = LR_start
    
    # We iterate over epochs:
    print("starting training for ", num_epochs, " epochs...")
    for epoch in range(num_epochs):
        print("epoch ", epoch + 1, "started...")
        start_time = time.time()
        
        train_loss = train_epoch(X_train, y_train, LR)
        X_train, y_train = shuffle(X_train, y_train)
        
        val_err, val_loss = val_epoch(X_val, y_val)
        
        # test if validation error went down
        if val_err <= best_val_err:
            
            best_val_err = val_err
            best_epoch = epoch + 1
            
            test_err, test_loss = val_epoch(X_test, y_test)
            
            if save_path is None:
<<<<<<< HEAD
                save_path = "./bestModel.pkl"
                
            # update the best model
            np.savez(save_path, *lasagne.layers.get_all_param_values(model))
            
            # there seems to be something wrong with saving with Pickle (unhashable dict...)
            # model = {'params': lasagne.layers.get_all_param_values(model)},
            # print("Storing new best model in Pickle (pkl) file at ", save_path)
            # pickle.dump(model, open(save_path, 'wb'), protocol=-1)
=======
                save_path = "./bestModel"
            np.savez(save_path, *lasagne.layers.get_all_param_values(model))
            
            #model = {'params': lasagne.layers.get_all_param_values(model)},
            #print("Storing new best model in Pickle (pkl) file at ", save_path)
            #pickle.dump(model, open(save_path, 'wb'), protocol=-1)
>>>>>>> 946e0606
        
        epoch_duration = time.time() - start_time
        
        # Then we print the results for this epoch:
        print("Epoch " + str(epoch + 1) + " of " + str(num_epochs) + " took " + str(epoch_duration) + "s")
        print("  LR:                            " + str(LR))
        print("  training loss:                 " + str(train_loss))
        print("  validation loss:               " + str(val_loss))
        print("  validation error rate:         " + str(val_err) + "%")
        print("  best epoch:                    " + str(best_epoch))
        print("  best validation error rate:    " + str(best_val_err) + "%")
        print("  test loss:                     " + str(test_loss))
        print("  test error rate:               " + str(test_err) + "%")
        
        # decay the LR
        LR *= LR_decay
    
    print("Done.")

<|MERGE_RESOLUTION|>--- conflicted
+++ resolved
@@ -116,24 +116,12 @@
             test_err, test_loss = val_epoch(X_test, y_test)
             
             if save_path is None:
-<<<<<<< HEAD
-                save_path = "./bestModel.pkl"
-                
-            # update the best model
-            np.savez(save_path, *lasagne.layers.get_all_param_values(model))
-            
-            # there seems to be something wrong with saving with Pickle (unhashable dict...)
-            # model = {'params': lasagne.layers.get_all_param_values(model)},
-            # print("Storing new best model in Pickle (pkl) file at ", save_path)
-            # pickle.dump(model, open(save_path, 'wb'), protocol=-1)
-=======
                 save_path = "./bestModel"
             np.savez(save_path, *lasagne.layers.get_all_param_values(model))
             
             #model = {'params': lasagne.layers.get_all_param_values(model)},
             #print("Storing new best model in Pickle (pkl) file at ", save_path)
             #pickle.dump(model, open(save_path, 'wb'), protocol=-1)
->>>>>>> 946e0606
         
         epoch_duration = time.time() - start_time
         
