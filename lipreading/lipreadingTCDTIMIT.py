from __future__ import print_function


import numpy as np
np.random.seed(1234)  # for reproducibility?

import os
os.environ["THEANO_FLAGS"] = "cuda.root=/usr/local/cuda,device=gpu,floatX=float32"
import theano
import theano.tensor as T
import theano.tensor as T
from theano import function, config, shared, sandbox
import lasagne

# specifying the gpu to use
import theano.sandbox.cuda
theano.sandbox.cuda.use('gpu1')

# from http://blog.christianperone.com/2015/08/convolutional-neural-networks-and-feature-extraction-with-python/
import matplotlib
import matplotlib.pyplot as plt
import matplotlib.cm as cm
import cPickle as pickle
from urllib import urlretrieve
import cPickle as pickle
import os
import gzip
import numpy as np
import theano
import warnings

with warnings.catch_warnings():
    warnings.filterwarnings("ignore",category=DeprecationWarning)
    import lasagne
    from lasagne import layers
    from lasagne.updates import nesterov_momentum

from nolearn.lasagne import NeuralNet
from nolearn.lasagne import visualize
from sklearn.metrics import classification_report
from sklearn.metrics import confusion_matrix

import logging
from theano.compat.six.moves import xrange
from pylearn2.datasets import cache, dense_design_matrix
from pylearn2.expr.preprocessing import global_contrast_normalize
from pylearn2.utils import contains_nan
from pylearn2.utils import serial
from pylearn2.utils import string_utils

_logger = logging.getLogger(__name__)



# User - created files
import train_lipreadingTCDTIMIT # load training functions
from datasetClass import CIFAR10 # load the binary dataset in proper format
# from loadData import CIFAR10   # load the binary dataset in proper format
from buildNetworks import *

def main ():
    # BN parameters
    batch_size = 24 
    print("batch_size = " + str(batch_size))
    # alpha is the exponential moving average factor
    alpha = .1
    print("alpha = " + str(alpha))
    epsilon = 1e-4
    print("epsilon = " + str(epsilon))

    # activation
    activation = T.nnet.relu
    print("activation = T.nnet.relu")

    # Training parameters
    num_epochs = 40
    print("num_epochs = " + str(num_epochs))

    # Decaying LR
    LR_start = 0.001
    print("LR_start = " + str(LR_start))
    LR_fin = 0.0000003
    print("LR_fin = " + str(LR_fin))
    LR_decay = (LR_fin / LR_start) ** (1. / num_epochs)
    print("LR_decay = " + str(LR_decay))
    # BTW, LR decay might good for the BN moving average...

    shuffle_parts = 1
    print("shuffle_parts = " + str(shuffle_parts))

    print('Loading TCDTIMIT dataset...')
    database_binary_location = os.path.join(os.path.expanduser('~/TCDTIMIT/database_binary'))
    train_set, valid_set, test_set = load_dataset(database_binary_location, 0.85,0.1,0.05) #location, %train, %valid, %test

    print("the number of training examples is: ", len(train_set.X))
    print("the number of valid examples is: ", len(valid_set.X))
    print("the number of test examples is: ", len(test_set.X))

    print('Building the CNN...')

    # Prepare Theano variables for inputs and targets
    input = T.tensor4('inputs')
    target = T.matrix('targets')
    LR = T.scalar('LR', dtype=theano.config.floatX)

    # get the network structure
    cnn = build_network_google(activation, alpha, epsilon, input)
    #cnn = build_network_cifar10(activation, alpha, epsilon, input)

    ## resnet50; replace cnn by cnn['prob'] everywhere
    #cnn = build_network_resnet50(input)

    # get output layer, for calculating loss etc
    train_output = lasagne.layers.get_output(cnn, deterministic=False)

    # squared hinge loss
    loss = T.mean(T.sqr(T.maximum(0., 1. - target * train_output)))

    # set all params to trainable
    params = lasagne.layers.get_all_params(cnn, trainable=True)
    updates = lasagne.updates.adam(loss_or_grads=loss, params=params, learning_rate=LR)

    test_output = lasagne.layers.get_output(cnn, deterministic=True)

    test_loss = T.mean(T.sqr(T.maximum(0., 1. - target * test_output)))
    test_err = T.mean(T.neq(T.argmax(test_output, axis=1), T.argmax(target, axis=1)), dtype=theano.config.floatX)

    # Compile a function performing a training step on a mini-batch (by giving the updates dictionary)
    # and returning the corresponding training loss:
    train_fn = theano.function([input, target, LR], loss, updates=updates)

    # Compile a second function computing the validation loss and accuracy:
    val_fn = theano.function([input, target], [test_loss, test_err])

    print('Training...')

    train_lipreadingTCDTIMIT.train(
            train_fn, val_fn,
            cnn,
            batch_size,
            LR_start, LR_decay,
            num_epochs,
            train_set.X, train_set.y,
            valid_set.X, valid_set.y,
            test_set.X, test_set.y,
            save_path="./TCDTIMITBestModel",
            shuffle_parts=shuffle_parts)


def unpickle(file):
    import cPickle
    fo = open(file, 'rb')
    dict = cPickle.load(fo)
    fo.close()
    return dict


def load_dataset (datapath = os.path.join(os.path.expanduser('~/TCDTIMIT/database_binary')), trainFraction=0.8, validFraction=0.1, testFraction=0.1):
    # from https://www.cs.toronto.edu/~kriz/cifar.html
    # also see http://stackoverflow.com/questions/35032675/how-to-create-dataset-similar-to-cifar-10

    # Lipspeaker 1:                  14627 phonemes,    14617 extacted and useable
    # Lipspeaker 2:  28363 - 14627 = 13736 phonemes     13707 extracted
    # Lipspeaker 3:  42535 - 28363 = 14172 phonemes     14153 extracted
    # total Lipspeakers:  14500 + 13000 + 14000 = 42477
    
    dtype = 'uint8'
    ntotal = 45000  # estimate, for initialization. takes some safty margin
    img_shape = (1, 120, 120)
    img_size = np.prod(img_shape)

    # prepare data to load
<<<<<<< HEAD
    fnames = ['Lipspkr%i.pkl' % i for i in range(1,4)]  # all 3 lipsteakers
=======
    fnames = ['Lipspkr%i.pkl' % i for i in range(1, 2)]  # all 3 lipsteakers
>>>>>>> e278f193
    datasets = {}
    for name in fnames:
        fname = os.path.join(datapath, name)
        if not os.path.exists(fname):
            raise IOError(fname + " was not found.")
        datasets[name] = cache.datasetCache.cache_file(fname)

    # load the images
    # first initialize the matrices
    lenx = ntotal
    xtrain = np.zeros((lenx, img_size), dtype=dtype)
    xvalid = np.zeros((lenx, img_size), dtype=dtype)
    xtest = np.zeros((lenx, img_size), dtype=dtype)

    ytrain = np.zeros((lenx, 1), dtype=dtype)
    yvalid = np.zeros((lenx, 1), dtype=dtype)
    ytest = np.zeros((lenx, 1), dtype=dtype)

    # memory issues: print size
    memTot = xtrain.nbytes + xvalid.nbytes + xtest.nbytes + ytrain.nbytes + yvalid.nbytes + ytest.nbytes
    # print("Empty matrices, memory required: ", memTot / 1000000, " MB")

    # now load train data
    trainLoaded = 0
    validLoaded = 0
    testLoaded = 0

    for i, fname in enumerate(fnames):
        print("Total loaded till now: ", trainLoaded + validLoaded + testLoaded, " out of ", ntotal)
        print("nbTrainLoaded: ", trainLoaded)
        print("nbValidLoaded: ", validLoaded)
        print("nbTestLoaded: ", testLoaded)

        print('loading file %s' % datasets[fname])
        data = unpickle(datasets[fname])

        thisN = data['data'].shape[0]
        print("This dataset contains ", thisN, " images")

        thisTrain = int(trainFraction * thisN)
        thisValid = int(validFraction * thisN)
        thisTest = thisN - thisTrain - thisValid  # compensates for rounding
        print("now loading : nbTrain, nbValid, nbTest")
        print("              ", thisTrain, thisValid, thisTest)

        xtrain[trainLoaded:trainLoaded + thisTrain, :] = data['data'][0:thisTrain]
        xvalid[validLoaded:validLoaded + thisValid, :] = data['data'][thisTrain:thisTrain + thisValid]
        xtest[testLoaded:testLoaded + thisTest, :] = data['data'][thisTrain + thisValid:thisN]

        ytrain[trainLoaded:trainLoaded + thisTrain, 0] = data['labels'][0:thisTrain]
        yvalid[validLoaded:validLoaded + thisValid, 0] = data['labels'][thisTrain:thisTrain + thisValid]
        ytest[testLoaded:testLoaded + thisTest, 0] = data['labels'][thisTrain + thisValid:thisN]

        trainLoaded += thisTrain
        validLoaded += thisValid
        testLoaded += thisTest


        if (trainLoaded + validLoaded + testLoaded) >= ntotal:
            print("loaded too many?")
            break

    ntest = testLoaded
    nvalid = validLoaded
    ntrain = trainLoaded
    print("Total loaded till now: ", trainLoaded + validLoaded + testLoaded, " out of ", ntotal)
    print("nbTrainLoaded: ", trainLoaded)
    print("nbValidLoaded: ", validLoaded)
    print("nbTestLoaded: ", testLoaded)

    # remove unneeded rows
    xtrain = xtrain[0:trainLoaded]
    xvalid = xvalid[0:validLoaded]
    xtest = xtest[0:testLoaded]
    ytrain = ytrain[0:trainLoaded]
    yvalid = yvalid[0:validLoaded]
    ytest = ytest[0:testLoaded]

    memTot = xtrain.nbytes + xvalid.nbytes + xtest.nbytes + ytrain.nbytes + yvalid.nbytes + ytest.nbytes
    # print("Total memory size required: ", memTot / 1000000, " MB")

    # process this data, remove all zero rows (http://stackoverflow.com/questions/18397805/how-do-i-delete-a-row-in-a-np-array-which-contains-a-zero)
    # cast to numpy array
    if isinstance(ytrain, list):
        ytrain = np.asarray(ytrain).astype(dtype)
    if isinstance(yvalid, list):
        yvalid = np.asarray(yvalid).astype(dtype)
    if isinstance(ytest, list):
        ytest = np.asarray(ytest).astype(dtype)

    # fix labels (labels start at 1, but the library expects them to start at 0)
    ytrain = ytrain - 1
    yvalid = yvalid - 1
    ytest = ytest - 1

    # now, make objects with these matrices
    train_set = CIFAR10(xtrain, ytrain, img_shape)
    valid_set = CIFAR10(xvalid, yvalid, img_shape)
    test_set = CIFAR10(xtest, ytest, img_shape)

    # Inputs in the range [-1,+1]
    # def f1 (x):
    #     f = function([], sandbox.cuda.basic_ops.gpu_from_host(x * 2.0 / 255 - 1))
    #     return f()
    #
    # def scaleOnGpu (matrix):
    #     nbRows = matrix.shape[0]
    #     done = 0
    #     batchLength = 100
    #     thisBatchLength = batchLength
    #     i = 0
    #     while done != 1:
    #         if i + thisBatchLength > nbRows:
    #             done = 1
    #             thisBatchLength = nbRows - i
    #         # do the scaling on GPU
    #         matrix[i:(i + thisBatchLength), :] = f1(
    #                 shared(matrix[i:(i + thisBatchLength), :]))
    #         i += batchLength
    #     return matrix
    #
    # train_set.X = scaleOnGpu(train_set.X )
    # valid_set.X = scaleOnGpu(valid_set.X )
    # test_set.X = scaleOnGpu(test_set.X)

    train_set.X = np.subtract(np.multiply(2. / 255., train_set.X), 1.)
    valid_set.X = np.subtract(np.multiply(2. / 255., valid_set.X), 1.)
    test_set.X = np.subtract(np.multiply(2. / 255., test_set.X), 1.)

    train_set.X = np.reshape(train_set.X, (-1, 1, 120, 120))
    valid_set.X = np.reshape(valid_set.X, (-1, 1, 120, 120))
    test_set.X = np.reshape(test_set.X, (-1, 1, 120, 120))

    # flatten targets
    train_set.y = np.hstack(train_set.y)
    valid_set.y = np.hstack(valid_set.y)
    test_set.y = np.hstack(test_set.y)
    # Onehot the targets
    train_set.y = np.float32(np.eye(39)[train_set.y])
    valid_set.y = np.float32(np.eye(39)[valid_set.y])
    test_set.y = np.float32(np.eye(39)[test_set.y])
    # for hinge loss
    train_set.y = 2 * train_set.y - 1.
    valid_set.y = 2 * valid_set.y - 1.
    test_set.y = 2 * test_set.y - 1.

    return train_set, valid_set, test_set

# build_network_resnet is in the
def load_dataset_old (train_set_size):

    # from https://www.cs.toronto.edu/~kriz/cifar.html
    # also see http://stackoverflow.com/questions/35032675/how-to-create-dataset-similar-to-cifar-10

    # CIFAR10 files stored in /home/matthijs/Documents/Pylearn_datasets/cifar10/cifar-10-batches-py
    # then processed with /home/matthijs/bin/pylearn2/pylearn2/datasets/cifar10.py

    # our files are stored in /home/matthijs/TCDTIMIT/database_binary
    # and processed with ./loadData.py

    # Lipspeaker 1:                  14627 phonemes, apparently only 14530 extracted
    # Lipspeaker 2:  28363 - 14627 = 13736 phonemes
    # Lipspeaker 3:  42535 - 28363 = 14172 phonemes

    # lipspeaker 1 : 14627 -> 11.5k train, 1.5k valid, 1.627k test
    train_set = CIFAR10(which_set="train", start=0, stop=train_set_size)
    valid_set = CIFAR10(which_set="train", start=train_set_size, stop=13000)
    test_set = CIFAR10(which_set="test")


    # bc01 format
    # Inputs in the range [-1,+1]
    # print("Inputs in the range [-1,+1]")
    train_set.X = np.reshape(np.subtract(np.multiply(2. / 255., train_set.X), 1.), (-1, 1, 120, 120))
    valid_set.X = np.reshape(np.subtract(np.multiply(2. / 255., valid_set.X), 1.), (-1, 1, 120, 120))
    test_set.X = np.reshape(np.subtract(np.multiply(2. / 255., test_set.X), 1.), (-1, 1, 120, 120))
    # flatten targets
    train_set.y = np.hstack(train_set.y)
    valid_set.y = np.hstack(valid_set.y)
    test_set.y = np.hstack(test_set.y)
    # Onehot the targets
    train_set.y = np.float32(np.eye(39)[train_set.y])
    valid_set.y = np.float32(np.eye(39)[valid_set.y])
    test_set.y = np.float32(np.eye(39)[test_set.y])
    # for hinge loss
    train_set.y = 2 * train_set.y - 1.
    valid_set.y = 2 * valid_set.y - 1.
    test_set.y = 2 * test_set.y - 1.

    return train_set, valid_set, test_set



if __name__ == "__main__":
    main()<|MERGE_RESOLUTION|>--- conflicted
+++ resolved
@@ -170,11 +170,7 @@
     img_size = np.prod(img_shape)
 
     # prepare data to load
-<<<<<<< HEAD
     fnames = ['Lipspkr%i.pkl' % i for i in range(1,4)]  # all 3 lipsteakers
-=======
-    fnames = ['Lipspkr%i.pkl' % i for i in range(1, 2)]  # all 3 lipsteakers
->>>>>>> e278f193
     datasets = {}
     for name in fnames:
         fname = os.path.join(datapath, name)
