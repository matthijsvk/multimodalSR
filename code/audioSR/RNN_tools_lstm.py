from __future__ import print_function

import logging  # debug < info < warn < error < critical  # from https://docs.python.org/3/howto/logging-cookbook.html
import time
import traceback

import lasagne
import lasagne.layers as L
import theano
import theano.tensor as T
from tqdm import tqdm

logger_RNNtools = logging.getLogger('audioSR.tools')
logger_RNNtools.setLevel(logging.DEBUG)

from general_tools import *


class NeuralNetwork:
    network = None
    training_fn = None
    best_param = None
    best_error = 100
    curr_epoch, best_epoch = 0, 0
    X = None
    Y = None


    def __init__(self, architecture, dataset=None, batch_size=1, max_seq_length=1000, num_features=26, n_hidden_list=(100,), num_output_units=61,
                 bidirectional=False, addDenseLayers=False, seed=int(time.time()), debug=False, logger=logger_RNNtools):
        self.num_output_units = num_output_units
        self.num_features = num_features
        self.batch_size = batch_size
        self.max_seq_length = max_seq_length #currently unused
        self.epochsNotImproved = 0  #keep track, to know when to stop training
        self.updates = {}
        # self.network_train_info = [[], [], [], [], []]  # train cost, val cost, val acc, test cost, test acc
        self.network_train_info = {
            'train_cost': [],
            'val_cost':   [], 'val_acc': [], 'val_topk_acc': [],
            'test_cost':  [], 'test_acc': [], 'test_topk_acc': []
        }

        if architecture == 'RNN':
            if dataset != None:
                X_train, y_train, valid_frames_train, X_val, y_val, valid_frames_val, X_test, y_test, valid_frames_test = dataset

                X = X_train[:batch_size]
                y = y_train[:batch_size]
                self.valid_frames = valid_frames_train[:batch_size]
                self.masks = generate_masks(X, valid_frames=self.valid_frames, batch_size=len(X))

                self.X = pad_sequences_X(X)
                self.Y = pad_sequences_y(y)
                #self.valid_frames = pad_sequences_y(self.valid_frames)

                logger.debug('X.shape:          %s', self.X.shape)
                logger.debug('X[0].shape:       %s', self.X[0].shape)
                logger.debug('X[0][0][0].type:  %s', type(self.X[0][0][0]))
                logger.debug('y.shape:          %s', self.Y.shape)
                logger.debug('y[0].shape:       %s', self.Y[0].shape)
                logger.debug('y[0][0].type:     %s', type(self.Y[0][0]))
                logger.debug('masks.shape:      %s', self.masks.shape)
                logger.debug('masks[0].shape:   %s', self.masks[0].shape)
                logger.debug('masks[0][0].type: %s', type(self.masks[0][0]))


            logger.info("NUM FEATURES: %s", num_features)

            self.audio_inputs_var = T.tensor3('audio_inputs')
            self.audio_masks_var = T.matrix('audio_masks')  # set MATRIX, not iMatrix!! Otherwise all mask calculations are done by CPU, and everything will be ~2x slowed down!! Also in general_tools.generate_masks()
            self.audio_valid_indices_var = T.imatrix('audio_valid_indices')
            self.audio_targets_var = T.imatrix('audio_targets')

            self.build_RNN(n_hidden_list=n_hidden_list,  bidirectional=bidirectional, addDenseLayers=addDenseLayers,
                           seed=seed, debug=debug, logger=logger)
        else:
            print("ERROR: Invalid argument: The valid architecture arguments are: 'RNN'")

    def build_RNN(self, n_hidden_list=(100,), bidirectional=False, addDenseLayers=False,
                  seed=int(time.time()), debug=False, logger=logger_RNNtools):
        # some inspiration from http://colinraffel.com/talks/hammer2015recurrent.pdf

        # if debug:
        #     logger_RNNtools.debug('\nInputs:');
        #     logger_RNNtools.debug('  X.shape:    %s', self.X[0].shape)
        #     logger_RNNtools.debug('  X[0].shape: %s %s %s \n%s', self.X[0][0].shape, type(self.X[0][0]),
        #                           type(self.X[0][0][0]), self.X[0][0][:5])
        #
        #     logger_RNNtools.debug('Targets: ');
        #     logger_RNNtools.debug('  Y.shape:    %s', self.Y.shape)
        #     logger_RNNtools.debug('  Y[0].shape: %s %s %s \n%s', self.Y[0].shape, type(self.Y[0]), type(self.Y[0][0]),
        #                           self.Y[0][:5])
        #     logger_RNNtools.debug('Layers: ')

        # fix these at initialization because it allows for compiler opimizations
        num_output_units = self.num_output_units
        num_features = self.num_features
        batch_size = self.batch_size

        audio_inputs = self.audio_inputs_var
        audio_masks = self.audio_masks_var       #set MATRIX, not iMatrix!! Otherwise all mask calculations are done by CPU, and everything will be ~2x slowed down!! Also in general_tools.generate_masks()
        valid_indices = self.audio_valid_indices_var
        
        
        net = {}
        # net['l1_in_valid'] = L.InputLayer(shape=(batch_size, None), input_var=valid_indices)

        # shape = (batch_size, batch_max_seq_length, num_features)
        net['l1_in'] = L.InputLayer(shape=(batch_size, None, num_features),input_var=audio_inputs)
        # We could do this and set all input_vars to None, but that is slower -> fix batch_size and num_features at initialization
        # batch_size, n_time_steps, n_features = net['l1_in'].input_var.shape

        # This input will be used to provide the network with masks.
        # Masks are matrices of shape (batch_size, n_time_steps);
        net['l1_mask'] = L.InputLayer(shape=(batch_size, None), input_var=audio_masks)

        if debug:
            get_l_in = L.get_output(net['l1_in'])
            l_in_val = get_l_in.eval({net['l1_in'].input_var: self.X})
            # logger_RNNtools.debug(l_in_val)
            logger_RNNtools.debug('  l_in size: %s', l_in_val.shape);

            get_l_mask = L.get_output(net['l1_mask'])
            l_mask_val = get_l_mask.eval({net['l1_mask'].input_var: self.masks})
            # logger_RNNtools.debug(l_in_val)
            logger_RNNtools.debug('  l_mask size: %s', l_mask_val.shape);

            n_batch, n_time_steps, n_features = net['l1_in'].input_var.shape
            logger_RNNtools.debug("  n_batch: %s | n_time_steps: %s | n_features: %s", n_batch, n_time_steps,
                                  n_features)

        ## LSTM parameters
        # All gates have initializers for the input-to-gate and hidden state-to-gate
        # weight matrices, the cell-to-gate weight vector, the bias vector, and the nonlinearity.
        # The convention is that gates use the standard sigmoid nonlinearity,
        # which is the default for the Gate class.
        gate_parameters = L.recurrent.Gate(
                W_in=lasagne.init.Orthogonal(), W_hid=lasagne.init.Orthogonal(),
                b=lasagne.init.Constant(0.))
        cell_parameters = L.recurrent.Gate(
                W_in=lasagne.init.Orthogonal(), W_hid=lasagne.init.Orthogonal(),
                # Setting W_cell to None denotes that no cell connection will be used.
                W_cell=None, b=lasagne.init.Constant(0.),
                # By convention, the cell nonlinearity is tanh in an LSTM.
                nonlinearity=lasagne.nonlinearities.tanh)

        # generate layers of stacked LSTMs, possibly bidirectional
        net['l2_lstm'] = []

        for i in range(len(n_hidden_list)):
            n_hidden = n_hidden_list[i]

            if i==0: input = net['l1_in']
            else:    input = net['l2_lstm'][i-1]

            nextForwardLSTMLayer = L.recurrent.LSTMLayer(
                    input, n_hidden,
                    # We need to specify a separate input for masks
                    mask_input=net['l1_mask'],
                    # Here, we supply the gate parameters for each gate
                    ingate=gate_parameters, forgetgate=gate_parameters,
                    cell=cell_parameters, outgate=gate_parameters,
                    # We'll learn the initialization and use gradient clipping
                    learn_init=True, grad_clipping=100.)
            net['l2_lstm'].append(nextForwardLSTMLayer)

            if bidirectional:
                input = net['l2_lstm'][-1]
                # Use backward LSTM
                # The "backwards" layer is the same as the first,
                # except that the backwards argument is set to True.
                nextBackwardLSTMLayer = L.recurrent.LSTMLayer(
                        input, n_hidden, ingate=gate_parameters,
                        mask_input=net['l1_mask'], forgetgate=gate_parameters,
                        cell=cell_parameters, outgate=gate_parameters,
                        learn_init=True, grad_clipping=100., backwards=True)
                net['l2_lstm'].append(nextBackwardLSTMLayer)

                # if debug:
                #     # Backwards LSTM
                #     get_l_lstm_back = theano.function([net['l1_in'].input_var, net['l1_mask'].input_var],
                #                                       L.get_output(net['l2_lstm'][-1]))
                #     l_lstmBack_val = get_l_lstm_back(self.X, self.masks)
                #     logger_RNNtools.debug('  l_lstm_back size: %s', l_lstmBack_val.shape)

                # We'll combine the forward and backward layer output by summing.
                # Merge layers take in lists of layers to merge as input.
                # The output of l_sum will be of shape (n_batch, max_n_time_steps, n_features)
                net['l2_lstm'].append(L.ElemwiseSumLayer([net['l2_lstm'][-2], net['l2_lstm'][-1]]))

        # we need to convert (batch_size, seq_length, num_features) to (batch_size * seq_length, num_features) because Dense networks can't deal with 2 unknown sizes
        net['l3_reshape'] = L.ReshapeLayer(net['l2_lstm'][-1], (-1, n_hidden_list[-1]))

        # if debug:
        #     get_l_reshape = theano.function([net['l1_in'].input_var, net['l1_mask'].input_var],
        #                                     L.get_output(net['l3_reshape']))
        #     l_reshape_val = get_l_reshape(self.X, self.masks)
        #     logger.debug('  l_reshape size: %s', l_reshape_val.shape)
        #
        # if debug:
        #     # Forwards LSTM
        #     get_l_lstm = theano.function([net['l1_in'].input_var, net['l1_mask'].input_var],
        #                                  L.get_output(net['l2_lstm'][-1]))
        #     l_lstm_val = get_l_lstm(self.X, self.masks)
        #     logger_RNNtools.debug('  l2_lstm size: %s', l_lstm_val.shape);

        if addDenseLayers:
            net['l4_dense'] = L.DenseLayer(net['l3_reshape'], nonlinearity =lasagne.nonlinearities.rectify, num_units=256)
            dropoutLayer = L.DropoutLayer(net['l4_dense'], p=0.3)
            net['l5_dense'] = L.DenseLayer(dropoutLayer, nonlinearity=lasagne.nonlinearities.rectify, num_units=64)
            # Now we can apply feed-forward layers as usual for classification
            net['l6_dense'] = L.DenseLayer(net['l5_dense'], num_units=num_output_units,
                                           nonlinearity=lasagne.nonlinearities.softmax)
        else:
            # Now we can apply feed-forward layers as usual for classification
            net['l6_dense'] = L.DenseLayer(net['l3_reshape'], num_units=num_output_units,
                                           nonlinearity=lasagne.nonlinearities.softmax)

        # # Now, the shape will be (n_batch * n_timesteps, num_output_units). We can then reshape to
        # # n_batch to get num_output_units values for each timestep from each sequence
        net['l7_out_flattened'] = L.ReshapeLayer(net['l6_dense'], (-1, num_output_units))
        net['l7_out'] = L.ReshapeLayer(net['l6_dense'], (batch_size, -1, num_output_units))
        
        net['l7_out_valid_basic'] = L.SliceLayer(net['l7_out'], indices=valid_indices, axis=1)
        net['l7_out_valid'] = L.ReshapeLayer(net['l7_out_valid_basic'],(batch_size, -1, num_output_units))
        net['l7_out_valid_flattened'] = L.ReshapeLayer(net['l7_out_valid_basic'], (-1, num_output_units))

        if debug:
            get_l_out = theano.function([net['l1_in'].input_var, net['l1_mask'].input_var], L.get_output(net['l7_out']))
            l_out = get_l_out(self.X, self.masks)

            # this only works for batch_size == 1
            get_l_out_valid = theano.function([audio_inputs, audio_masks, valid_indices],
                                         L.get_output(net['l7_out_valid']))
            try:
                l_out_valid = get_l_out_valid(self.X, self.masks, self.valid_frames)
                logger_RNNtools.debug('\n\n\n  l_out: %s  | l_out_valid: %s', l_out.shape, l_out_valid.shape);
            except: logger_RNNtools.warning("batchsize not 1, get_valid not working")


        if debug:   self.print_network_structure(net)
        self.network_lout = net['l7_out_flattened']
        self.network_lout_batch = net['l7_out']
        self.network_lout_valid = net['l7_out_valid']
        self.network_lout_valid_flattened = net['l7_out_valid_flattened']

        self.network = net

    def print_network_structure(self, net=None, logger=logger_RNNtools):
        if net==None: net = self.network

        logger.debug("\n PRINTING Network structure: \n %s ", sorted(net.keys()))
        for key in sorted(net.keys()):
            if 'lstm' in key:
                for layer in net['l2_lstm']:
                    try:
                        logger.debug('Layer: %12s | in: %s | out: %s', key, layer.input_shape, layer.output_shape)
                    except:
                        logger.debug('Layer: %12s | out: %s', key, layer.output_shape)
            else:
                try:
                    logger.debug('Layer: %12s | in: %s | out: %s', key, net[key].input_shape, net[key].output_shape)
                except:
                    logger.debug('Layer: %12s | out: %s', key, net[key].output_shape)
        return 0

    def use_best_param(self):
        L.set_all_param_values(self.network, self.best_param)
        self.curr_epoch = self.best_epoch
        # Remove the network_train_info enries newer than self.best_epoch
        del self.network_train_info[0][self.best_epoch:]
        del self.network_train_info[1][self.best_epoch:]
        del self.network_train_info[2][self.best_epoch:]

    def load_model(self, model_name, roundParams=False, logger=logger_RNNtools):
        if self.network is not None:
            try:
                logger.info("Loading stored model...")

                # restore network weights
                with np.load(model_name) as f:
                    param_values = [f['arr_%d' % i] for i in range(len(f.files))][0]
                    if roundParams:
                        logger.info("ROUND PARAMS")
                        param_values = self.roundParams(param_values)
                    L.set_all_param_values(self.network_lout, param_values)

                logger.info("Loading parameters successful.")
                return 0

            except IOError as e:
                print(os.strerror(e.errno))
                logger.warning('Model: {} not found. No weights loaded'.format(model_name))
                return -1
        else:
            raise IOError('You must build the network before loading the weights.')
        return -1


    def roundParams(self, param_values):
        for i in range(len(param_values)):
            param_values[i] = param_values[i].astype(np.float16)
            param_values[i] = param_values[i].astype(np.float32)

        return param_values
    
    
    def save_model(self, model_name, logger=logger_RNNtools):
        if not os.path.exists(os.path.dirname(model_name)):
            os.makedirs(os.path.dirname(model_name))
        np.savez(model_name + '.npz', self.best_param)

        # also restore the updates variables to continue training. LR should also be saved and restored...
        # updates_vals = [p.get_value() for p in self.best_updates.keys()]
        # np.savez(model_name + '_updates.npz', updates_vals)

    def create_confusion(self, X, y, debug=False, logger=logger_RNNtools):
        argmax_fn = self.training_fn[1]

        y_pred = []
        for X_obs in X:
            for x in argmax_fn(X_obs):
                for j in x:
                    y_pred.append(j)

        y_actu = []
        for Y in y:
            for y in Y:
                y_actu.append(y)

        conf_img = np.zeros([61, 61])
        assert (len(y_pred) == len(y_actu))

        for i in range(len(y_pred)):
            row_idx = y_actu[i]
            col_idx = y_pred[i]
            conf_img[row_idx, col_idx] += 1

        return conf_img, y_pred, y_actu

    def build_functions(self, train=False, debug=False, logger=logger_RNNtools):

        # LSTM in lasagne: see https://github.com/craffel/Lasagne-tutorial/blob/master/examples/recurrent.py
        # and also         http://colinraffel.com/talks/hammer2015recurrent.pdf
        target_var = self.audio_targets_var #T.imatrix('audio_targets')

        # if debug:  import pdb; self.print_network_structure()


        network_output = L.get_output(self.network_lout_batch)
        network_output_flattened = L.get_output(self.network_lout)  # (batch_size * batch_max_seq_length, nb_phonemes)

        # compare targets with highest output probability. Take maximum of all probs (3rd axis (index 2) of output: 1=batch_size (input files), 2 = time_seq (frames), 3 = n_features (phonemes)
        # network_output.shape = (len(X), 39) -> (nb_inputs, nb_classes)
        predictions = (T.argmax(network_output, axis=2))
        if debug:
            self.predictions_fn = theano.function([self.audio_inputs_var, self.audio_masks_var], predictions,
                                              name='predictions_fn')

        if debug:
            predicted = self.predictions_fn(self.X, self.masks)
            logger.debug('predictions_fn(X).shape: %s', predicted.shape)
            # logger.debug('predictions_fn(X)[0], value: %s', predicted[0])

        if debug:
            self.output_fn = theano.function([self.audio_inputs_var, self.audio_masks_var], network_output, name='output_fn')
            n_out = self.output_fn(self.X, self.masks)
            logger.debug('network_output.shape: \t%s', n_out.shape);
            # logger.debug('network_output[0]:     \n%s', n_out[0]);

        # # Function to determine the number of correct classifications
        # which video, and which frames in the video
        valid_indices_example, valid_indices_seqNr = self.audio_masks_var.nonzero()
        valid_indices_fn = theano.function([self.audio_masks_var], [valid_indices_example, valid_indices_seqNr], name='valid_indices_fn')

        # this gets a FLATTENED array of all the valid predictions of all examples of this batch (so not one row per example)
        # if you want to get the valid predictions per example, you need to use the valid_frames list (it tells you the number of valid frames per wav, so where to split this valid_predictions array)
        # of course this is trivial for batch_size_audio = 1, as all valid_predictions will belong to the one input wav
        valid_predictions = predictions[valid_indices_example, valid_indices_seqNr]
        valid_targets = target_var[valid_indices_example, valid_indices_seqNr]
        self.valid_targets_fn = theano.function([self.audio_masks_var, target_var], valid_targets, name='valid_targets_fn')
        self.valid_predictions_fn = theano.function([self.audio_inputs_var, self.audio_masks_var], valid_predictions, name='valid_predictions_fn')


        # get valid network output
        valid_network_output = network_output[valid_indices_example, valid_indices_seqNr]
        if debug:
            self.valid_network_output_fn = theano.function([self.audio_inputs_var, self.audio_masks_var],
                                                       valid_network_output)

        # Functions for computing cost and training
        top1_acc = T.mean(lasagne.objectives.categorical_accuracy(valid_network_output, valid_targets, top_k=1))
        self.top1_acc_fn = theano.function(
                [self.audio_inputs_var, self.audio_masks_var, self.audio_targets_var], top1_acc)
        top3_acc = T.mean(lasagne.objectives.categorical_accuracy(valid_network_output, valid_targets, top_k=3))
        self.top3_acc_fn = theano.function(
                [self.audio_inputs_var, self.audio_masks_var, self.audio_targets_var], top3_acc)


        # # using the lasagne SliceLayer:
        # # !!!! only works with batch_size == 1  !!!!
        #
        # valid_network_output2 = L.get_output(self.network['l7_out_valid'])
        # self.valid_network_fn = theano.function([self.audio_inputs_var, self.audio_masks_var,
        #                                          self.audio_valid_indices_var], valid_network_output2)
        # valid_network_output_flattened = L.get_output(self.network_lout_valid_flattened)
        #
        # valid_predictions2 = T.argmax(valid_network_output2,axis=2)
        # self.valid_predictions2_fn = theano.function(
        #         [self.audio_inputs_var, self.audio_masks_var, self.audio_valid_indices_var],
        #         valid_predictions2, name='valid_predictions_fn')
        #
        # # Functions for computing cost and training
        # top1_acc = T.mean(lasagne.objectives.categorical_accuracy(
        #         valid_network_output_flattened, valid_targets.flatten(), top_k=1))
        # self.top1_acc_fn = theano.function(
        #         [self.audio_inputs_var, self.audio_masks_var, self.audio_valid_indices_var,
        #          self.audio_targets_var], top1_acc)
        # top3_acc = T.mean(lasagne.objectives.categorical_accuracy(
        #         valid_network_output_flattened, valid_targets.flatten(), top_k=3))
        # self.top3_acc_fn = theano.function(
        #         [self.audio_inputs_var, self.audio_masks_var, self.audio_valid_indices_var,
        #          self.audio_targets_var], top3_acc)


        if debug:
            try:
                # only works with batch_size == 1
                # valid_preds2 = self.valid_predictions2_fn(self.X, self.masks, self.valid_frames)
                # logger.debug("all valid predictions of this batch: ")
                # logger.debug('valid_preds2.shape: %s', valid_preds2.shape)
                # logger.debug('valid_preds2, value: \n%s', valid_preds2)

                # valid_out = self.valid_network_fn(self.X, self.masks, self.valid_frames)
                # logger.debug('valid_out.shape: %s', valid_out.shape)
                # # logger.debug('valid_out, value: \n%s', valid_out)

                valid_example, valid_seqNr = valid_indices_fn(self.masks)
                logger.debug('valid_inds(masks).shape: %s', valid_example.shape)

                valid_output = self.valid_network_output_fn(self.X, self.masks)
                logger.debug("all valid outputs of this batch: ")
                logger.debug('valid_output.shape: %s', valid_output.shape)

                valid_preds = self.valid_predictions_fn(self.X, self.masks)
                logger.debug("all valid predictions of this batch: ")
                logger.debug('valid_preds.shape: %s', valid_preds.shape)
                logger.debug('valid_preds, value: \n%s', valid_preds)

                valid_targs = self.valid_targets_fn(self.masks, self.Y)
                logger.debug('valid_targets.shape: %s', valid_targs.shape)
                logger.debug('valid_targets, value: \n%s', valid_targs)

                top1 = self.top1_acc_fn(self.X, self.masks, self.Y)
                logger.debug("top 1 accuracy: %s", top1*100.0)

                top3 = self.top3_acc_fn(self.X, self.masks, self.Y)
                logger.debug("top 3 accuracy: %s", top3*100.0)

            except Exception as error:
                print('caught this error: ' + traceback.format_exc());
                import pdb; pdb.set_trace()
            #pdb.set_trace()


        ## from https://groups.google.com/forum/#!topic/lasagne-users/os0j3f_Th5Q
        # Pad your vector of labels and then mask the cost:
        # It's important to pad the label vectors with something valid such as zeros,
        # since they will still have to give valid costs that can be multiplied by the mask.
        # The shape of predictions, targets and mask should match:
        # (predictions as (batch_size*max_seq_len, n_features), the other two as (batch_size*max_seq_len,)) -> we need to get the flattened output of the network for this


        # this works, using theano masks
        cost_pointwise = lasagne.objectives.categorical_crossentropy(network_output_flattened, target_var.flatten())
        cost = lasagne.objectives.aggregate(cost_pointwise, self.audio_masks_var.flatten())
        weight_decay = 1e-5
        weightsl2 = lasagne.regularization.regularize_network_params(self.network_lout, lasagne.regularization.l2)
        cost += weight_decay * weightsl2

        self.validate_fn = theano.function([self.audio_inputs_var, self.audio_masks_var,
                                            self.audio_targets_var],
                                      [cost, top1_acc, top3_acc], name='validate_fn')
        self.cost_pointwise_fn = theano.function([self.audio_inputs_var, self.audio_masks_var, target_var],
                                            cost_pointwise, name='cost_pointwise_fn')


        if debug:
            logger.debug('cost pointwise: %s', self.cost_pointwise_fn(self.X, self.masks, self.Y))

            try:evaluate_cost = self.validate_fn(self.X, self.masks, self.Y)
            except:
                print('caught this error: ' + traceback.format_exc()); pdb.set_trace()
            logger.debug('cost:     {:.3f}'.format(float(evaluate_cost[0])))
            logger.debug('accuracy: {:.3f}'.format(float(evaluate_cost[1]*100.0)))
            logger.debug('top 3 accuracy: {:.3f}'.format(float(evaluate_cost[2]*100.0)))

            #pdb.set_trace()

        if train:
            LR = T.scalar('LR', dtype=theano.config.floatX)
            # Retrieve all trainable parameters from the network
            all_params = L.get_all_params(self.network_lout, trainable=True)
            self.updates = lasagne.updates.adam(loss_or_grads=cost, params=all_params, learning_rate=LR)
            self.train_fn = theano.function([self.audio_inputs_var, self.audio_masks_var,
                                             target_var, LR],
                                       [cost, top1_acc, top3_acc], updates=self.updates, name='train_fn')

    def shuffle(X, y, valid_frames):

        chunk_size = len(X)
        shuffled_range = range(chunk_size)

        X_buffer = np.copy(X[0:chunk_size])
        y_buffer = np.copy(y[0:chunk_size])
        valid_frames_buffer = np.copy(valid_frames[0:chunk_size])

        np.random.shuffle(shuffled_range)

        for i in range(chunk_size):
            X_buffer[i] = X[shuffled_range[i]]
            y_buffer[i] = y[shuffled_range[i]]
            valid_frames_buffer[i] = valid_frames[shuffled_range[i]]

        X[0: chunk_size] = X_buffer
        y[0: chunk_size] = y_buffer
        valid_frames[0: chunk_size] = valid_frames_buffer

        return X, y, valid_frames

    # This function trains the model a full epoch (on the whole dataset)
    def run_epoch(self, X, y, valid_frames, get_predictions= False, LR=None, batch_size = -1):
        if batch_size == -1: batch_size= self.batch_size

        cost = 0; accuracy = 0; top3_accuracy= 0
        nb_batches = len(X) / batch_size

        predictions = [] #only used if get_predictions = True
        for i in tqdm(range(nb_batches), total=nb_batches):
            batch_X = X[i * batch_size:(i + 1) * batch_size]
            batch_y = y[i * batch_size:(i + 1) * batch_size]
            batch_valid_frames = valid_frames[i * batch_size:(i + 1) * batch_size]
            batch_masks = generate_masks(batch_X, valid_frames=batch_valid_frames, batch_size=batch_size)
            # now pad inputs and target to maxLen
            batch_X = pad_sequences_X(batch_X)
            batch_y = pad_sequences_y(batch_y)
            #batch_valid_frames = pad_sequences_y(batch_valid_frames)
            # print("batch_X.shape: ", batch_X.shape)
            # print("batch_y.shape: ", batch_y.shape)
            #import pdb;pdb.set_trace()
            if LR != None: cst, acc, top3_acc = self.train_fn(batch_X, batch_masks, batch_y,  LR)  # training
            else:          cst, acc, top3_acc = self.validate_fn(batch_X, batch_masks, batch_y)   # validation
            cost += cst; accuracy += acc; top3_accuracy += top3_acc

            if get_predictions:
                prediction = self.predictions_fn(batch_X, batch_masks)
                # prediction = np.reshape(prediction, (nb_inputs, -1))  #only needed if predictions_fn is the flattened and not the batched version (see RNN_tools_lstm.py)
                prediction = list(prediction)
                predictions = predictions + prediction
            # # some tests of valid predictions functions (this works :) )
                valid_predictions = self.valid_predictions_fn(batch_X, batch_masks)
                logger_RNNtools.debug("valid predictions: ", valid_predictions.shape)

                # # get valid predictions for video 0
                # self.get_validPredictions_video(valid_predictions, valid_frames, 0)
                # # and the targets for video 0
                # targets[0][valid_frames[0]]
                #
        cost /= nb_batches; accuracy /= nb_batches; top3_accuracy /= nb_batches
        if get_predictions:
            return cost, accuracy*100.0, top3_accuracy*100.0, predictions
        return cost, accuracy*100.0, top3_accuracy*100.0


    def train(self, dataset, save_name='Best_model', num_epochs=100, batch_size=1, LR_start=1e-4, LR_decay=1,
<<<<<<< HEAD
              compute_confusion=False, justTest=False, debug=False, roundParams=False, test_dataset=None, logger=logger_RNNtools):
=======
              compute_confusion=False, justTest=False, debug=False, test_type=None, logger=logger_RNNtools):
>>>>>>> 6fdce753

        X_train, y_train, valid_frames_train, X_val, y_val, valid_frames_val, X_test, y_test, valid_frames_test = dataset

        confusion_matrices = []

        # try to load performance metrics of stored model
        best_val_acc, test_acc, old_train_info = self.loadPreviousResults(save_name) #stores old_train_info into self.network_train_info

        logger.info("Initial best Val acc: %s", best_val_acc)
        logger.info("Initial best test acc: %s\n", test_acc)
        self.best_val_acc = best_val_acc

        logger.info("Pass over Test Set")
        test_cost, test_accuracy, test_top3_accuracy = self.run_epoch(X=X_test, y=y_test,
                                                                      valid_frames=valid_frames_test)
        logger.info("Test cost:\t\t{:.6f} ".format(test_cost))
        logger.info("Test accuracy:\t\t{:.6f} %".format(test_accuracy))
        logger.info("Test Top 3 accuracy:\t{:.6f} %".format(test_top3_accuracy))

        self.network_train_info['nb_params'] = lasagne.layers.count_params(self.network_lout_batch)
        if justTest:
            if os.path.exists(save_name+".npz"):
                self.loadPreviousResults(save_name)
<<<<<<< HEAD
                if roundParams:
                    self.network_train_info[test_dataset + '_final_test_cost_roundParams'] = test_cost
                    self.network_train_info[test_dataset + '_final_test_acc_roundParams'] = test_accuracy
                    self.network_train_info[test_dataset + '_final_test_topk_acc_roundParams'] = test_top3_accuracy
                else:
                    self.network_train_info[test_dataset+'_final_test_cost'] = test_cost
                    self.network_train_info[test_dataset +'_final_test_acc']       = test_accuracy
                    self.network_train_info[test_dataset +'_final_test_topk_acc']  = test_top3_accuracy
=======
                self.network_train_info[test_type + '_final_test_cost'] = test_cost
                self.network_train_info[test_type + '_final_test_acc']       = test_accuracy
                self.network_train_info[test_type + '_final_test_topk_acc']  = test_top3_accuracy
>>>>>>> 6fdce753

                saveToPkl(save_name + '_trainInfo.pkl', self.network_train_info)
                logger.info("Train info written to:\t %s", save_name + '_trainInfo.pkl')
                return 0
            # else do nothing and train anyway
        else:
            self.network_train_info['test_cost'].append(test_cost)
            self.network_train_info['test_acc'].append(test_accuracy)
            self.network_train_info['test_topk_acc'].append(test_top3_accuracy)

        logger.info("\n* Starting training...")
        LR = LR_start
        self.best_cost = 100
        for epoch in range(num_epochs):
            self.curr_epoch += 1
            epoch_time = time.time()
            logger.info("CURRENT EPOCH: %s", self.curr_epoch)


            logger.info("Pass over Training Set")
            train_cost, train_accuracy, train_top3_accuracy =     self.run_epoch(X=X_train, y=y_train, valid_frames=valid_frames_train, LR=LR)

            logger.info("Pass over Validation Set")
            validation_cost, validation_accuracy, validation_top3_accuracy =    self.run_epoch(X=X_val, y = y_val, valid_frames=valid_frames_val)


            # Print epoch summary
            logger.info("Epoch {} of {} took {:.3f}s.".format(
                    epoch + 1, num_epochs, time.time() - epoch_time))
            logger.info("Learning Rate:\t\t{:.6f} %".format(LR))
            logger.info("Training cost:\t{:.6f}".format(train_cost))
            logger.info("Validation Top 3 accuracy:\t{:.6f} %".format(validation_top3_accuracy))

            logger.info("Validation cost:\t{:.6f} ".format(validation_cost))
            logger.info("Validation accuracy:\t\t{:.6f} %".format(validation_accuracy))
            logger.info("Validation Top 3 accuracy:\t{:.6f} %".format(validation_top3_accuracy))


            # better model, so save parameters
            if validation_accuracy > self.best_val_acc:
                # only reset if significant improvement
                if validation_accuracy - self.best_val_acc > 0.2:
                    self.epochsNotImproved = 0
                # store new parameters
                self.best_cost = validation_cost
                self.best_val_acc = validation_accuracy
                self.best_epoch = self.curr_epoch
                self.best_param = L.get_all_param_values(self.network_lout)
                self.best_updates = [p.get_value() for p in self.updates.keys()]
                logger.info("New best model found!")
                if save_name is not None:
                    logger.info("Model saved as " + save_name)
                    self.save_model(save_name)

                logger.info("Pass over Test Set")
                test_cost, test_accuracy, test_top3_accuracy = self.run_epoch(X=X_test, y=y_test,
                                                                              valid_frames=valid_frames_test)
                logger.info("Test cost:\t\t{:.6f} ".format(test_cost))
                logger.info("Test accuracy:\t\t{:.6f} %".format(test_accuracy))
                logger.info("Test Top 3 accuracy:\t{:.6f} %".format(test_top3_accuracy))

            # save the training info
            self.network_train_info['train_cost'].append(train_cost)
            self.network_train_info['val_cost'].append(validation_cost)
            self.network_train_info['val_acc'].append(validation_accuracy)
            self.network_train_info['val_topk_acc'].append(validation_top3_accuracy)
            self.network_train_info['test_cost'].append(test_cost)
            self.network_train_info['test_acc'].append(test_accuracy)
            self.network_train_info['test_topk_acc'].append(test_top3_accuracy)

            saveToPkl(save_name + '_trainInfo.pkl', self.network_train_info)
            logger.info("Train info written to:\t %s", save_name + '_trainInfo.pkl')

            if compute_confusion:
                confusion_matrices.append(self.create_confusion(X_val, y_val)[0])
                logger.info('  Confusion matrix computed')
                with open(save_name + '_conf.pkl', 'wb') as cPickle_file:
                    cPickle.dump(
                            [confusion_matrices],
                            cPickle_file,
                            protocol=cPickle.HIGHEST_PROTOCOL)

            # update LR, see if we can stop training
            LR = self.updateLR(LR, LR_decay, logger=logger_RNNtools)

            if self.epochsNotImproved >= 3:
                logging.warning("\n\nNo more improvements, stopping training...")
                logger.info("Pass over Test Set")
                test_cost, test_accuracy, test_top3_accuracy = self.run_epoch(X=X_test, y=y_test,
                                                                              valid_frames=valid_frames_test)
                logger.info("Test cost:\t\t{:.6f} ".format(test_cost))
                logger.info("Test accuracy:\t\t{:.6f} %".format(test_accuracy))
                logger.info("Test Top 3 accuracy:\t{:.6f} %".format(test_top3_accuracy))

                self.network_train_info['test_cost'][-1]=test_cost
                self.network_train_info['test_acc'][-1] = test_accuracy
                self.network_train_info['test_topk_acc'][-1] = test_top3_accuracy

                self.network_train_info[test_type + 'final_test_cost'] = test_cost
                self.network_train_info[test_type + 'test_acc'] = test_accuracy
                self.network_train_info[test_type + 'test_topk_acc'] = test_top3_accuracy
                saveToPkl(save_name + '_trainInfo.pkl', self.network_train_info)
                logger.info("Train info written to:\t %s", save_name + '_trainInfo.pkl')
                logger.info("Train info written to:\t %s", save_name + '_trainInfo.pkl')
                break

    def get_validPredictions_video(self, valid_predictions, valid_frames, videoIndexInBatch):
        # get indices of the valid frames for each video, using the valid_frames
        nbValidsPerVideo = [len(el) for el in valid_frames]

        # each el is the sum of the els before. -> for example video 3, you need valid_predictions from indices[2] (inclusive) till indices[3] (not inclusive)
        indices = [0] + [np.sum(nbValidsPerVideo[:i + 1]) for i in range(len(nbValidsPerVideo))]

        # make a 2D list. Each el of the list is a list with the valid frames per video.
        videoPreds = [range(indices[videoIndex], indices[videoIndex + 1]) for videoIndex in range(
                len(valid_frames))]
        #assert len(videoPreds) == len(inputs) == len(valid_frames)

        # now you can get the frames for a specific video:
        return valid_predictions[videoPreds[videoIndexInBatch]]

    def loadPreviousResults(self, save_name, logger=logger_RNNtools):
        # try to load performance metrics of stored model
        best_val_acc = 0
        test_topk_acc = 0
        test_cost = 0
        test_acc = 0
        old_train_info={}
        try:
            if os.path.exists(save_name + "_trainInfo.pkl"):
                old_train_info = unpickle(save_name + '_trainInfo.pkl')
                best_val_acc = max(old_train_info['val_acc'])
                test_cost = min(old_train_info['test_cost'])
                test_acc = max(old_train_info['test_acc'])
                self.network_train_info = old_train_info
                try:
                    test_topk_acc = max(old_train_info['test_topk_acc'])
                except:
                    pass
        except:
            pass
        return best_val_acc, test_acc, old_train_info

    def updateLR(self, LR, LR_decay, logger=logger_RNNtools):
        this_acc = self.network_train_info['val_acc'][-1]
        this_cost = self.network_train_info['val_cost'][-1]
        try:
            last_acc = self.network_train_info['val_acc'][-2]
            last_cost = self.network_train_info['val_cost'][-2]
        except:
            last_acc = -10
            last_cost = 10 * this_cost  # first time it will fail because there is only 1 result stored

        # only reduce LR if not much improvment anymore
        if this_cost / float(last_cost) >= 0.98 or this_acc - last_acc < 0.2:
            logger.info(" Error not much reduced: %s vs %s. Reducing LR: %s", this_cost, last_cost, LR * LR_decay)
            self.epochsNotImproved += 1
            return LR * LR_decay
        else:
            self.epochsNotImproved = max(self.epochsNotImproved - 1, 0)  # reduce by 1, minimum 0
            return LR<|MERGE_RESOLUTION|>--- conflicted
+++ resolved
@@ -574,11 +574,7 @@
 
 
     def train(self, dataset, save_name='Best_model', num_epochs=100, batch_size=1, LR_start=1e-4, LR_decay=1,
-<<<<<<< HEAD
               compute_confusion=False, justTest=False, debug=False, roundParams=False, test_dataset=None, logger=logger_RNNtools):
-=======
-              compute_confusion=False, justTest=False, debug=False, test_type=None, logger=logger_RNNtools):
->>>>>>> 6fdce753
 
         X_train, y_train, valid_frames_train, X_val, y_val, valid_frames_val, X_test, y_test, valid_frames_test = dataset
 
@@ -602,7 +598,6 @@
         if justTest:
             if os.path.exists(save_name+".npz"):
                 self.loadPreviousResults(save_name)
-<<<<<<< HEAD
                 if roundParams:
                     self.network_train_info[test_dataset + '_final_test_cost_roundParams'] = test_cost
                     self.network_train_info[test_dataset + '_final_test_acc_roundParams'] = test_accuracy
@@ -611,11 +606,6 @@
                     self.network_train_info[test_dataset+'_final_test_cost'] = test_cost
                     self.network_train_info[test_dataset +'_final_test_acc']       = test_accuracy
                     self.network_train_info[test_dataset +'_final_test_topk_acc']  = test_top3_accuracy
-=======
-                self.network_train_info[test_type + '_final_test_cost'] = test_cost
-                self.network_train_info[test_type + '_final_test_acc']       = test_accuracy
-                self.network_train_info[test_type + '_final_test_topk_acc']  = test_top3_accuracy
->>>>>>> 6fdce753
 
                 saveToPkl(save_name + '_trainInfo.pkl', self.network_train_info)
                 logger.info("Train info written to:\t %s", save_name + '_trainInfo.pkl')
