from __future__ import print_function

import warnings
from time import gmtime, strftime
import traceback
warnings.simplefilter("ignore", UserWarning)  # cuDNN warning

import logging
import formatting

logger_RNN = logging.getLogger('audioSR')
logger_RNN.setLevel(logging.DEBUG)
FORMAT = '[$BOLD%(filename)s$RESET:%(lineno)d][%(levelname)-5s]: %(message)s '
formatter = logging.Formatter(formatting.formatter_message(FORMAT, False))
formatter2 = logging.Formatter('%(asctime)s - %(name)-5s - %(levelname)-10s - (%(filename)s:%(lineno)d): %(message)s')

# create console handler with a higher log level
ch = logging.StreamHandler()
ch.setLevel(logging.DEBUG)
ch.setFormatter(formatter)
logger_RNN.addHandler(ch)

# File logger: see below META VARIABLES

import time
program_start_time = time.time()

print("\n * Importing libraries...")
from general_tools import *
from RNN_tools_lstm import *


##### SCRIPT META VARIABLES #####
VERBOSE = True
compute_confusion = False  # TODO: ATM this is not implemented

# batch sizes: see just above training loop
num_epochs = 20

nbMFCCs = 39 # num of features to use -> see 'utils.py' in convertToPkl under processDatabase
nbPhonemes = 39  # number output neurons
MANY_N_HIDDEN_LISTS = [[8], [8, 8], [8, 8, 8, 8], [8, 8, 8, 8, 8, 8, 8, 8],
                      [32],[32,32],[32,32,32,32],
                       [64], [64,64],[64,64,64,64],
                       [256],[256,256],[256,256,256],
                       [512],[512,512],[512,512,512],
                       [1024,1024]]

## for nbMFCC, uni vs bidirectional etc comparison:
# MANY_N_HIDDEN_LISTS = [[64,64]]

# Selected:
<<<<<<< HEAD
MANY_N_HIDDEN_LISTS = [[32, 32], [64, 64], [256, 256], [512, 512]]

# MANY_N_HIDDEN_LISTS = [[1024,1024],[512,512,512,512]]
#MANY_N_HIDDEN_LISTS = [[256, 256], [512, 512]]

=======
MANY_N_HIDDEN_LISTS = [[32,32],[64,64],[256,256],[512,512]]

MANY_N_HIDDEN_LISTS = [[1024,1024], [512,512,512,512]]

## for nbMFCC, uni vs bidirectional etc comparison:
MANY_N_HIDDEN_LISTS = [[64,64]]
>>>>>>> 6fdce753


# evaluating test

BIDIRECTIONAL = True
ADD_DENSE_LAYERS = False
<<<<<<< HEAD
ROUND_PARAMS = False
justTest = True
=======

justTest = False
withNoise = False
>>>>>>> 6fdce753

dataset = "TIMIT"       # combined"
test_dataset = "TIMIT"
noiseTypes = ['white','voices']
ratio_dBs = [0,-3,-5,-10]
#######################

<<<<<<< HEAD
for N_HIDDEN_LIST in MANY_N_HIDDEN_LISTS:
    # Decaying LR
    LR_start = 0.01 #0.01
    logger_RNN.info("LR_start = %s", str(LR_start))
    LR_fin = 0.0000001
    logger_RNN.info("LR_fin = %s", str(LR_fin))
    # LR_decay = (LR_fin / LR_start) ** (1. / num_epochs)  # each epoch, LR := LR * LR_decay
    LR_decay= 0.5
    logger_RNN.info("LR_decay = %s", str(LR_decay))

    #############################################################
    # Set locations for DATA, LOG, PARAMETERS, TRAIN info
    dataset = "combined" #""combined"
    test_dataset = "combined"#TIMIT";  #if justTestTrue, don't save the model, just run once over the TEST dataset
=======
def main():
    global  justTest, dataset, test_dataset, withNoise,noiseTypes, ratio_dBs

    if justTest:
        for N_HIDDEN_LIST in MANY_N_HIDDEN_LISTS:
            ##### BUIDING MODEL #####
            if N_HIDDEN_LIST[0] > 128:      batch_sizes = [64, 32, 16, 8, 4]
            else:                           batch_sizes = [128, 64, 32, 16, 8, 4]
            for batch_size in batch_sizes:
                try:
                    network, loadParamsSuccess, model_save, batch_size, fh = setupNetwork(dataset, N_HIDDEN_LIST, batch_size)
                    if withNoise:
                        for noiseType in noiseTypes:
                            for ratio_dB in ratio_dBs:
                                datasetFiles = loadData(dataset, noiseType, ratio_dB)
                                trainNetwork(network, loadParamsSuccess, model_save, batch_size, datasetFiles, noiseType, ratio_dB, fh=fh)
                    else:
                        datasetFiles = loadData(dataset)
                        trainNetwork(network, loadParamsSuccess, model_save, batch_size, datasetFiles, fh=fh)
                    break;
                except:
                    print('caught this error: ' + traceback.format_exc());
                    ##import pdb;pdb.set_trace()
                    logger_RNN.info("batch size too large; trying again with lower batch size")
                    pass  # just try again with the next batch_size
    else:
        withNoise = False
        for N_HIDDEN_LIST in MANY_N_HIDDEN_LISTS:
            if N_HIDDEN_LIST[0] > 128:
                batch_sizes = [64, 32, 16, 8, 4]
            else:
                batch_sizes = [128, 64, 32, 16, 8, 4]
            for batch_size in batch_sizes:
                try:
                    network, loadParamsSuccess, model_save, batch_size, fh = setupNetwork(dataset, N_HIDDEN_LIST, batch_size)
                    datasetFiles = loadData(dataset)
                    trainNetwork(network, loadParamsSuccess, model_save, batch_size, datasetFiles, fh = fh)
                    break
                except:
                    print('caught this error: ' + traceback.format_exc());
                    ##import pdb;pdb.set_trace()
                    logger_RNN.info("batch size too large; trying again with lower batch size")
                    pass  # just try again with the next batch_size

    logger_RNN.info("\n* Done")
    logger_RNN.info('Total time: %s',time.time() - program_start_time)

def loadData(dataset, noiseType=None, ratio_dB=None):
>>>>>>> 6fdce753
    root = os.path.expanduser("~/TCDTIMIT/audioSR/")
    dataDir = root + dataset + "/binary" + str(nbPhonemes) + os.sep + dataset  # output dir from datasetToPkl.py
    data_path = os.path.join(dataDir, dataset + '_' + str(nbMFCCs) + '_ch.pkl');
    if justTest:
        if withNoise:
            test_dataDir = root + dataset + "/binary" + str(nbPhonemes) + "_" + noiseType + \
                           os.sep + "ratio" + str(ratio_dB) + os.sep + dataset
        else:
            test_dataDir = root + test_dataset + "/binary" + str(nbPhonemes) + os.sep + test_dataset

        test_data_path = os.path.join(test_dataDir, test_dataset + '_' + str(nbMFCCs) + '_ch.pkl');
        logger_RNN.info("EVALUATING ON: %s", test_data_path)

    logger_RNN.info('  data source: %s', data_path)
    dataset = unpickle(data_path)
    X_train, y_train, valid_frames_train, X_val, y_val, valid_frames_val, X_test, y_test, valid_frames_test = dataset
    # these are lists of np arrays, because the time sequences are different for each example
    # X shape: (example, time_sequence, mfcc_feature,)
    # y shape: (example, time_sequence,)
    if justTest:
        logger_RNN.info("getting test data from: %s", test_data_path)
        if withNoise:
            X_test, y_test, valid_frames_test = unpickle(test_data_path)
        else:
            _, _, _, _, _, _, X_test, y_test, valid_frames_test = unpickle(test_data_path)
    datasetFiles = [X_train, y_train, valid_frames_train, X_val, y_val, valid_frames_val, X_test, y_test,
                    valid_frames_test]
    # Print some information
    debug = False
    if debug:
        logger_RNN.info("\n* Data information")
        logger_RNN.info('X train')
        logger_RNN.info('  %s %s', type(X_train), len(X_train))
        logger_RNN.info('  %s %s', type(X_train[0]), X_train[0].shape)
        logger_RNN.info('  %s %s', type(X_train[0][0]), X_train[0][0].shape)
        logger_RNN.info('  %s', type(X_train[0][0][0]))

        logger_RNN.info('y train')
        logger_RNN.info('  %s %s', type(y_train), len(y_train))
        logger_RNN.info('  %s %s', type(y_train[0]), y_train[0].shape)
        logger_RNN.info('  %s %s', type(y_train[0][0]), y_train[0][0].shape)

        logger_RNN.info('valid_frames train')
        logger_RNN.info('  %s %s', type(valid_frames_train), len(valid_frames_train))
        logger_RNN.info('  %s %s', type(valid_frames_train[0]), valid_frames_train[0].shape)
        logger_RNN.info('  %s %s', type(valid_frames_train[0][0]), valid_frames_train[0][0].shape)

    return datasetFiles

def setupNetwork(dataset, N_HIDDEN_LIST, batch_size):
    root = os.path.expanduser("~/TCDTIMIT/audioSR/")
    store_dir = root + dataset + "/results"
    if not os.path.exists(store_dir): os.makedirs(store_dir)



    model_name = str(len(N_HIDDEN_LIST)) + "_LSTMLayer" + '_'.join([str(layer) for layer in N_HIDDEN_LIST]) \
                 + "_nbMFCC" + str(nbMFCCs) + ("_bidirectional" if BIDIRECTIONAL else "_unidirectional") + \
                 ("_withDenseLayers" if ADD_DENSE_LAYERS else "") + "_" + dataset

    # model parameters and network_training_info
    model_load = os.path.join(store_dir, model_name + ".npz")
    model_save = os.path.join(store_dir, model_name)

    # log file
    logFile = store_dir + os.sep + model_name + '.log'
    if os.path.exists(logFile):
        fh = logging.FileHandler(logFile)  # append to existing log
    else:
        fh = logging.FileHandler(logFile, 'w')  # create new logFile
    fh.setLevel(logging.DEBUG)
    fh.setFormatter(formatter)
    logger_RNN.addHandler(fh)
    #############################################################


    logger_RNN.info("\n\n\n\n STARTING NEW TRAINING SESSION AT " + strftime("%Y-%m-%d %H:%M:%S", gmtime()))

    ##### IMPORTING DATA #####

    logger_RNN.info('  model target: %s', model_save + '.npz')


    logger_RNN.info('\n* Building network using batch size: %s...', batch_size)
    RNN_network = NeuralNetwork('RNN', None, batch_size=batch_size,
                                num_features=nbMFCCs, n_hidden_list=N_HIDDEN_LIST,
                                num_output_units=nbPhonemes,
                                bidirectional=BIDIRECTIONAL, addDenseLayers=ADD_DENSE_LAYERS,
                                debug=False)

    # print number of parameters
    nb_params = lasagne.layers.count_params(RNN_network.network_lout_batch)
    logger_RNN.info(" Number of parameters of this network: %s", nb_params)

    # Try to load stored model
    logger_RNN.info(' Network built. Trying to load stored model: %s', model_load)
    success = RNN_network.load_model(model_load)

    RNN_network.loadPreviousResults(model_save)

    ##### COMPILING FUNCTIONS #####
    logger_RNN.info("\n* Compiling functions ...")
    RNN_network.build_functions(train=True, debug=False)

    return RNN_network, success, model_save, batch_size, fh

def trainNetwork(network, loadParamsSuccess, model_save, batch_size, datasetFiles, noiseType=None, ratio_dB=None, fh=None):
    # Decaying LR
    LR_start = 0.01
    if loadParamsSuccess == 0: LR_start = LR_start / 10.0
    logger_RNN.info("LR_start = %s", str(LR_start))
    LR_fin = 0.0000001
    logger_RNN.info("LR_fin = %s", str(LR_fin))
    # LR_decay = (LR_fin / LR_start) ** (1. / num_epochs)  # each epoch, LR := LR * LR_decay
    LR_decay = 0.5
    logger_RNN.info("LR_decay = %s", str(LR_decay))

    ##### TRAINING #####
    logger_RNN.info("\n* Training ...")
    if not withNoise:
        test_type = test_dataset
    else:
        test_type = test_dataset + noiseType + str(ratio_dB)
    network.train(datasetFiles, model_save, num_epochs=num_epochs,
                      batch_size=batch_size, LR_start=LR_start, LR_decay=LR_decay,
                      compute_confusion=False, justTest=justTest, test_type=test_type, debug=False)

    fh.close()
    logger_RNN.removeHandler(fh)

<<<<<<< HEAD
    ##### BUIDING MODEL #####
    if N_HIDDEN_LIST[0] > 256: batch_sizes = [32, 16, 8, 4]
    elif N_HIDDEN_LIST[0] > 128: batch_sizes = [64,32,16,8,4]
    else: batch_sizes = [128,64,32,16,8,4]
    for batch_size in batch_sizes:
        try:
            logger_RNN.info('\n* Building network using batch size: %s...', batch_size)
            RNN_network = NeuralNetwork('RNN', dataset, batch_size=batch_size,
                                        num_features=nbMFCCs, n_hidden_list=N_HIDDEN_LIST,
                                        num_output_units=nbPhonemes,
                                        bidirectional=BIDIRECTIONAL, addDenseLayers=ADD_DENSE_LAYERS,
                                        debug=False)

            # print number of parameters
            nb_params = lasagne.layers.count_params(RNN_network.network_lout_batch)
            logger_RNN.info(" Number of parameters of this network: %s", nb_params)

            # Try to load stored model
            logger_RNN.info(' Network built. Trying to load stored model: %s', model_load)
            if justTest and ROUND_PARAMS:
                success = RNN_network.load_model(model_load, roundParams=True)
            else:
                success = RNN_network.load_model(model_load)
            if success == 0: LR_start = LR_start / 10.0

            RNN_network.loadPreviousResults(model_save)

            ##### COMPILING FUNCTIONS #####
            logger_RNN.info("\n* Compiling functions ...")
            RNN_network.build_functions(train=True, debug=False)

            ##### TRAINING #####
            logger_RNN.info("\n* Training ...")
            RNN_network.train(dataset, model_save, num_epochs=num_epochs,
                              batch_size=batch_size, LR_start=LR_start, LR_decay=LR_decay,
                              compute_confusion=False, justTest=justTest, roundParams=ROUND_PARAMS,test_dataset=test_dataset,debug=False)
            break;
        except:
            print('caught this error: ' + traceback.format_exc());
            ##import pdb;pdb.set_trace()
            logger_RNN.info("batch size too large; trying again with lower batch size")
            pass  #just try again with the next batch_size
        fh.close()
        logger_RNN.removeHandler(fh)

logger_RNN.info("\n* Done")
logger_RNN.info('Total time: %s',time.time() - program_start_time)
=======
if __name__ == "__main__":
    main()
>>>>>>> 6fdce753
<|MERGE_RESOLUTION|>--- conflicted
+++ resolved
@@ -50,34 +50,23 @@
 # MANY_N_HIDDEN_LISTS = [[64,64]]
 
 # Selected:
-<<<<<<< HEAD
-MANY_N_HIDDEN_LISTS = [[32, 32], [64, 64], [256, 256], [512, 512]]
-
-# MANY_N_HIDDEN_LISTS = [[1024,1024],[512,512,512,512]]
-#MANY_N_HIDDEN_LISTS = [[256, 256], [512, 512]]
-
-=======
 MANY_N_HIDDEN_LISTS = [[32,32],[64,64],[256,256],[512,512]]
 
 MANY_N_HIDDEN_LISTS = [[1024,1024], [512,512,512,512]]
 
 ## for nbMFCC, uni vs bidirectional etc comparison:
 MANY_N_HIDDEN_LISTS = [[64,64]]
->>>>>>> 6fdce753
 
 
 # evaluating test
 
 BIDIRECTIONAL = True
 ADD_DENSE_LAYERS = False
-<<<<<<< HEAD
 ROUND_PARAMS = False
 justTest = True
-=======
 
 justTest = False
 withNoise = False
->>>>>>> 6fdce753
 
 dataset = "TIMIT"       # combined"
 test_dataset = "TIMIT"
@@ -85,22 +74,6 @@
 ratio_dBs = [0,-3,-5,-10]
 #######################
 
-<<<<<<< HEAD
-for N_HIDDEN_LIST in MANY_N_HIDDEN_LISTS:
-    # Decaying LR
-    LR_start = 0.01 #0.01
-    logger_RNN.info("LR_start = %s", str(LR_start))
-    LR_fin = 0.0000001
-    logger_RNN.info("LR_fin = %s", str(LR_fin))
-    # LR_decay = (LR_fin / LR_start) ** (1. / num_epochs)  # each epoch, LR := LR * LR_decay
-    LR_decay= 0.5
-    logger_RNN.info("LR_decay = %s", str(LR_decay))
-
-    #############################################################
-    # Set locations for DATA, LOG, PARAMETERS, TRAIN info
-    dataset = "combined" #""combined"
-    test_dataset = "combined"#TIMIT";  #if justTestTrue, don't save the model, just run once over the TEST dataset
-=======
 def main():
     global  justTest, dataset, test_dataset, withNoise,noiseTypes, ratio_dBs
 
@@ -149,7 +122,6 @@
     logger_RNN.info('Total time: %s',time.time() - program_start_time)
 
 def loadData(dataset, noiseType=None, ratio_dB=None):
->>>>>>> 6fdce753
     root = os.path.expanduser("~/TCDTIMIT/audioSR/")
     dataDir = root + dataset + "/binary" + str(nbPhonemes) + os.sep + dataset  # output dir from datasetToPkl.py
     data_path = os.path.join(dataDir, dataset + '_' + str(nbMFCCs) + '_ch.pkl');
@@ -255,6 +227,13 @@
     RNN_network.build_functions(train=True, debug=False)
 
     return RNN_network, success, model_save, batch_size, fh
+            # Try to load stored model
+            logger_RNN.info(' Network built. Trying to load stored model: %s', model_load)
+            if justTest and ROUND_PARAMS:
+                success = RNN_network.load_model(model_load, roundParams=True)
+            else:
+                success = RNN_network.load_model(model_load)
+            if success == 0: LR_start = LR_start / 10.0
 
 def trainNetwork(network, loadParamsSuccess, model_save, batch_size, datasetFiles, noiseType=None, ratio_dB=None, fh=None):
     # Decaying LR
@@ -280,55 +259,5 @@
     fh.close()
     logger_RNN.removeHandler(fh)
 
-<<<<<<< HEAD
-    ##### BUIDING MODEL #####
-    if N_HIDDEN_LIST[0] > 256: batch_sizes = [32, 16, 8, 4]
-    elif N_HIDDEN_LIST[0] > 128: batch_sizes = [64,32,16,8,4]
-    else: batch_sizes = [128,64,32,16,8,4]
-    for batch_size in batch_sizes:
-        try:
-            logger_RNN.info('\n* Building network using batch size: %s...', batch_size)
-            RNN_network = NeuralNetwork('RNN', dataset, batch_size=batch_size,
-                                        num_features=nbMFCCs, n_hidden_list=N_HIDDEN_LIST,
-                                        num_output_units=nbPhonemes,
-                                        bidirectional=BIDIRECTIONAL, addDenseLayers=ADD_DENSE_LAYERS,
-                                        debug=False)
-
-            # print number of parameters
-            nb_params = lasagne.layers.count_params(RNN_network.network_lout_batch)
-            logger_RNN.info(" Number of parameters of this network: %s", nb_params)
-
-            # Try to load stored model
-            logger_RNN.info(' Network built. Trying to load stored model: %s', model_load)
-            if justTest and ROUND_PARAMS:
-                success = RNN_network.load_model(model_load, roundParams=True)
-            else:
-                success = RNN_network.load_model(model_load)
-            if success == 0: LR_start = LR_start / 10.0
-
-            RNN_network.loadPreviousResults(model_save)
-
-            ##### COMPILING FUNCTIONS #####
-            logger_RNN.info("\n* Compiling functions ...")
-            RNN_network.build_functions(train=True, debug=False)
-
-            ##### TRAINING #####
-            logger_RNN.info("\n* Training ...")
-            RNN_network.train(dataset, model_save, num_epochs=num_epochs,
-                              batch_size=batch_size, LR_start=LR_start, LR_decay=LR_decay,
-                              compute_confusion=False, justTest=justTest, roundParams=ROUND_PARAMS,test_dataset=test_dataset,debug=False)
-            break;
-        except:
-            print('caught this error: ' + traceback.format_exc());
-            ##import pdb;pdb.set_trace()
-            logger_RNN.info("batch size too large; trying again with lower batch size")
-            pass  #just try again with the next batch_size
-        fh.close()
-        logger_RNN.removeHandler(fh)
-
-logger_RNN.info("\n* Done")
-logger_RNN.info('Total time: %s',time.time() - program_start_time)
-=======
 if __name__ == "__main__":
-    main()
->>>>>>> 6fdce753
+    main()