from __future__ import print_function

import os
import time
from tqdm import tqdm
import lasagne
import numpy as np
import preprocessLipreading
import general_tools

import logging
logger_train = logging.getLogger('lipreading.train')
logger_train.setLevel(logging.DEBUG)


# Given a dataset and a model, this function trains the model on the dataset for several epochs
# (There is no default trainer function in Lasagne yet)
def train(train_fn, val_fn,
          network_output_layer,
          batch_size,
          LR_start, LR_decay,
          num_epochs,
          dataset,
          loadPerSpeaker=False,
          save_name=None,
          shuffleEnabled=True):

    if loadPerSpeaker:
        trainingSpeakerFiles, testSpeakerFiles = dataset
        logger_train.info("train files: \n%s", trainingSpeakerFiles)
        logger_train.info("test files:  \n %s", testSpeakerFiles)
    else:
        X_train, y_train, X_val, y_val, X_test, y_test = dataset
        logger_train.info("the number of training examples is: %s", len(X_train))
        logger_train.info("the number of valid examples is:    %s", len(X_val))
        logger_train.info("the number of test examples is:     %s", len(X_test))

    # A function which shuffles a dataset
    def shuffle(X, y):
        shuffle_parts = 1
        chunk_size = len(X) / shuffle_parts
        shuffled_range = range(chunk_size)

        X_buffer = np.copy(X[0:chunk_size])
        y_buffer = np.copy(y[0:chunk_size])

        for k in range(shuffle_parts):

            np.random.shuffle(shuffled_range)

            for i in range(chunk_size):
                X_buffer[i] = X[k * chunk_size + shuffled_range[i]]
                y_buffer[i] = y[k * chunk_size + shuffled_range[i]]

            X[k * chunk_size:(k + 1) * chunk_size] = X_buffer
            y[k * chunk_size:(k + 1) * chunk_size] = y_buffer

        return X, y

    # This function trains the model a full epoch (on the whole dataset)
    def train_epoch(X, y, LR):
        cost = 0
        nb_batches = len(X) / batch_size

        for i in tqdm(range(nb_batches), total=nb_batches):
            batch_X = X[i * batch_size:(i + 1) * batch_size]
            batch_y = y[i * batch_size:(i + 1) * batch_size]
            # print("batch_X.shape: ", batch_X.shape)
            # print("batch_y.shape: ", batch_y.shape)
            cost += train_fn(batch_X, batch_y, LR)

        return cost, nb_batches

    # This function tests the model a full epoch (on the whole dataset)
    def val_epoch(X, y):
        err = 0
        cost = 0
        nb_batches = len(X) / batch_size

        for i in tqdm(range(nb_batches)):
            batch_X = X[i * batch_size:(i + 1) * batch_size]
            batch_y = y[i * batch_size:(i + 1) * batch_size]
            new_cost, new_err = val_fn(batch_X, batch_y)
            err += new_err
            cost += new_cost

        return err, cost, nb_batches

    # evaluate many TRAINING speaker files -> train loss, val loss and vall error. Load them in one by one (so they fit in memory)
    def evalTRAINING(trainingSpeakerFiles, LR, shuffleEnabled, verbose=False):
        train_cost = 0;
        val_err = 0;
        val_cost = 0;
        nb_train_batches = 0;
        nb_val_batches = 0;
        # for each speaker, pass over the train set, then val set. (test is other files). save the results.
        for speakerFile in tqdm(trainingSpeakerFiles, total=len(trainingSpeakerFiles)):
            # TODO: pallelize this with the GPU evaluation to eliminate waiting
            logger_train.debug("processing %s", speakerFile)
            X_train, y_train, X_val, y_val, X_test, y_test = preprocessLipreading.prepLip_one(speakerFile=speakerFile,
                                                                                              trainFraction=0.8,
                                                                                              validFraction=0.2)
            if verbose:
                logger_train.debug("the number of training examples is: %s", len(X_train))
                logger_train.debug("the number of valid examples is:    %s", len(X_val))
                logger_train.debug("the number of test examples is:     %s", len(X_test))

            if shuffleEnabled: X_train, y_train = shuffle(X_train, y_train)
            train_cost_one, train_batches_one = train_epoch(X=X_train, y=y_train, LR=LR)
            train_cost += train_cost_one;
            nb_train_batches += train_batches_one

            # get results for validation  set
            val_err_one, val_cost_one, val_batches_one = val_epoch(X=X_val, y=y_val)
            val_err += val_err_one;
            val_cost += val_cost_one;
            nb_val_batches += val_batches_one;

            if verbose:
                logger_train.debug("  this speaker results: ")
                logger_train.debug("\ttraining cost:     %s", train_cost_one / train_batches_one)
                logger_train.debug("\tvalidation cost:   %s", val_cost_one / val_batches_one)
                logger_train.debug("\vvalidation error rate:  %s %%", val_err_one / val_batches_one)

        # get the average over all speakers
        train_cost /= nb_train_batches
        val_err = val_err / nb_val_batches * 100  # convert to %
        val_cost /= nb_val_batches
        return train_cost, val_cost, val_err

    # evaluate many TEST speaker files. Load them in one by one (so they fit in memory)
    def evalTEST(testSpeakerFiles, verbose=False):
        test_err = 0;
        test_cost = 0;
        nb_test_batches = 0;
        # for each speaker, pass over the train set, then test set. (test is other files). save the results.
        for speakerFile in tqdm(testSpeakerFiles, total=len(testSpeakerFiles)):
            # TODO: pallelize this with the GPU evaluation to eliminate waiting
            logger_train.debug("processing %s", speakerFile)
            X_train, y_train, X_val, y_val, X_test, y_test = preprocessLipreading.prepLip_one(
                    speakerFile=speakerFile, trainFraction=0.0, validFraction=0.0)

            if verbose:
                logger_train.debug("the number of training examples is: %s", len(X_train))
                logger_train.debug("the number of valid examples is:    %s", len(X_val))
                logger_train.debug("the number of test examples is:     %s", len(X_test))

            # get results for testidation  set
            test_err_one, test_cost_one, test_batches_one = val_epoch(X=X_test, y=y_test)
            test_err += test_err_one;
            test_cost += test_cost_one;
            nb_test_batches += test_batches_one;

            if verbose:
                logger_train.debug("  this speaker results: ")
                logger_train.debug("\ttest cost:   %s", test_cost_one / test_batches_one)
                logger_train.debug("\vtest error rate:  %s %%", test_err_one / test_batches_one)

        # get the average over all speakers
        test_err = test_err / nb_test_batches * 100
        test_cost /= nb_test_batches
        return test_cost, test_err

<<<<<<< HEAD
    def updateLR(LR, LR_decay):
=======
    def updateLR(self, LR, LR_decay):
>>>>>>> 45e08313
        this_error = self.network_train_info[1][-1]
        try:
            last_error = self.network_train_info[1][-2]
        except:
            last_error = 10 * this_error  # first time it will fail because there is only 1 result stored

        # only reduce LR if not much improvment anymore
        if this_error / float(last_error) >= 0.98:
            logger_train.info(" Error not much reduced: %s vs %s. Reducing LR: %s", this_error, last_error, LR * LR_decay)
            self.epochsNotImproved += 1
            return LR * LR_decay
        else:
            self.epochsNotImproved = max(self.epochsNotImproved - 1, 0)  # reduce by 1, minimum 0
            return LR



    best_val_err = 100
    best_epoch = 1
    LR = LR_start
    # for storage of training info
    network_train_info = network_train_info = [[], [], [], [], []]    #train cost, val cost, val acc, test cost, test acc

    logger_train.info("starting training for %s epochs...", num_epochs)
    for epoch in range(num_epochs):
        logger_train.info("\n\n\n Epoch %s started", epoch + 1)
        start_time = time.time()

        if not loadPerSpeaker:
            total_train_cost, nb_train_batches = train_epoch(X=X_train, y=y_train, LR=LR); train_cost = total_train_cost / nb_train_batches
            X_train, y_train = shuffle(X_train, y_train)

            val_err, val_cost, nb_val_batches = val_epoch(X=X_val, y=y_val)
            val_err = val_err / nb_val_batches * 100; val_cost /=nb_val_batches

        else:
            train_cost, val_cost, val_err = evalTRAINING(trainingSpeakerFiles, LR, shuffleEnabled)

        # test if validation error went down
        printTest = False
        if val_err <= best_val_err:
            printTest = True
            best_val_err = val_err
            best_epoch = epoch + 1

            logger_train.info("\n\nBest ever validation score; evaluating TEST set...")

            if not loadPerSpeaker:  #all at once
                test_err, test_cost, nb_test_batches = val_epoch(X_test, y_test)
                test_err = test_err / nb_test_batches * 100;  test_cost /= nb_test_batches

            else:  # process each speaker seperately
                test_cost, test_err = evalTEST(testSpeakerFiles)

            logger_train.info("TEST results: ")
            logger_train.info("\t  test cost:        %s", str(test_cost))
            logger_train.info("\t  test error rate:  %s %%", str(test_err))

            if save_name is None:
                save_name = "./bestModel"
            if not os.path.exists(os.path.dirname(save_name)):
                os.makedirs(os.path.dirname(save_name))
            logger_train.info("saving model to %s", save_name)
            np.savez(save_name, *lasagne.layers.get_all_param_values(network_output_layer))

        epoch_duration = time.time() - start_time

        # Then we logger_train.info the results for this epoch:
        logger_train.info("Epoch %s of %s took %s seconds", epoch + 1, num_epochs, epoch_duration)
        logger_train.info("  LR:                            %s",    str(LR))
        logger_train.info("  training cost:                 %s",    str(train_cost))
        logger_train.info("  validation cost:               %s",    str(val_cost))
        logger_train.info("  validation error rate:         %s %%", str(val_err))
        logger_train.info("  best epoch:                    %s",    str(best_epoch))
        logger_train.info("  best validation error rate:    %s %%", str(best_val_err))
        if printTest:
            logger_train.info("  test cost:                 %s",    str(test_cost))
            logger_train.info("  test error rate:           %s %%", str(test_err))

        # save the training info
        network_train_info[0].append(train_cost)
        network_train_info[1].append(val_cost)
        network_train_info[2].append(100 - val_err)
        network_train_info[3].append( test_cost)
        network_train_info[4].append( 100 - test_err)
        store_path = save_name + '_trainInfo.pkl'
        general_tools.saveToPkl(store_path, network_train_info)
        logger_train.info("Train info written to:\t %s", store_path)

        # decay the LR
        LR *= LR_decay


    logger_train.info("Done.")




<|MERGE_RESOLUTION|>--- conflicted
+++ resolved
@@ -161,25 +161,20 @@
         test_cost /= nb_test_batches
         return test_cost, test_err
 
-<<<<<<< HEAD
-    def updateLR(LR, LR_decay):
-=======
-    def updateLR(self, LR, LR_decay):
->>>>>>> 45e08313
-        this_error = self.network_train_info[1][-1]
-        try:
-            last_error = self.network_train_info[1][-2]
-        except:
-            last_error = 10 * this_error  # first time it will fail because there is only 1 result stored
+
+    def updateLR(LR, LR_decay, network_train_info, epochsNotImproved):
+        this_cost = network_train_info[1][-1] #validation cost
+        try:      last_cost = network_train_info[1][-2]
+        except:   last_cost = 10 * this_cost  # first time it will fail because there is only 1 result stored
 
         # only reduce LR if not much improvment anymore
-        if this_error / float(last_error) >= 0.98:
-            logger_train.info(" Error not much reduced: %s vs %s. Reducing LR: %s", this_error, last_error, LR * LR_decay)
-            self.epochsNotImproved += 1
-            return LR * LR_decay
+        if this_cost / float(last_cost) >= 0.98:
+            logger_train.info(" Error not much reduced: %s vs %s. Reducing LR: %s", this_cost, last_cost, LR * LR_decay)
+            epochsNotImproved += 1
+            return LR * LR_decay, epochsNotImproved
         else:
-            self.epochsNotImproved = max(self.epochsNotImproved - 1, 0)  # reduce by 1, minimum 0
-            return LR
+            epochsNotImproved = max(epochsNotImproved - 1, 0)  # reduce by 1, minimum 0
+            return LR, epochsNotImproved
 
 
 
@@ -187,7 +182,8 @@
     best_epoch = 1
     LR = LR_start
     # for storage of training info
-    network_train_info = network_train_info = [[], [], [], [], []]    #train cost, val cost, val acc, test cost, test acc
+    network_train_info = [[], [], [], [], []]    #train cost, val cost, val acc, test cost, test acc
+    epochsNotImproved = 0
 
     logger_train.info("starting training for %s epochs...", num_epochs)
     for epoch in range(num_epochs):
@@ -248,16 +244,16 @@
         # save the training info
         network_train_info[0].append(train_cost)
         network_train_info[1].append(val_cost)
-        network_train_info[2].append(100 - val_err)
-        network_train_info[3].append( test_cost)
-        network_train_info[4].append( 100 - test_err)
+        network_train_info[2].append(val_err)
+        network_train_info[3].append(test_cost)
+        network_train_info[4].append(test_err)
         store_path = save_name + '_trainInfo.pkl'
         general_tools.saveToPkl(store_path, network_train_info)
         logger_train.info("Train info written to:\t %s", store_path)
 
         # decay the LR
-        LR *= LR_decay
-
+        # LR *= LR_decay
+        LR = updateLR(LR, LR_decay, network_train_info, epochsNotImproved)
 
     logger_train.info("Done.")
 
