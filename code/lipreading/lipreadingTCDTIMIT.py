from __future__ import print_function


import numpy as np
np.random.seed(1234)  # for reproducibility?

import os
os.environ["THEANO_FLAGS"] = "cuda.root=/usr/local/cuda,device=gpu,floatX=float32"
import theano
import theano.tensor as T
import theano.tensor as T
from theano import function, config, shared, sandbox
import lasagne

# specifying the gpu to use
import theano.sandbox.cuda
theano.sandbox.cuda.use('gpu1')

# from http://blog.christianperone.com/2015/08/convolutional-neural-networks-and-feature-extraction-with-python/
import matplotlib
import matplotlib.pyplot as plt
import matplotlib.cm as cm
import cPickle as pickle
from urllib import urlretrieve
import cPickle as pickle
import os
import gzip
import numpy as np
import theano
import warnings

with warnings.catch_warnings():
    warnings.filterwarnings("ignore",category=DeprecationWarning)
    import lasagne
    from lasagne import layers
    from lasagne.updates import nesterov_momentum

from nolearn.lasagne import NeuralNet
from nolearn.lasagne import visualize
from sklearn.metrics import classification_report
from sklearn.metrics import confusion_matrix

import logging
from theano.compat.six.moves import xrange
from pylearn2.datasets import cache, dense_design_matrix
from pylearn2.expr.preprocessing import global_contrast_normalize
from pylearn2.utils import contains_nan
from pylearn2.utils import serial
from pylearn2.utils import string_utils

_logger = logging.getLogger(__name__)



# User - created files
import train_lipreadingTCDTIMIT # load training functions
from datasetClass import CIFAR10 # load the binary dataset in proper format
# from loadData import CIFAR10   # load the binary dataset in proper format
from buildNetworks import *

def main ():
    # BN parameters
    batch_size = 32
    print("batch_size = " + str(batch_size))
    # alpha is the exponential moving average factor
    alpha = .1
    print("alpha = " + str(alpha))
    epsilon = 1e-4
    print("epsilon = " + str(epsilon))

    # activation
    activation = T.nnet.relu
    print("activation = T.nnet.relu")

    # Training parameters
    num_epochs = 40
    print("num_epochs = " + str(num_epochs))

    # Decaying LR
    LR_start = 0.001
    print("LR_start = " + str(LR_start))
    LR_fin = 0.0000003
    print("LR_fin = " + str(LR_fin))
    LR_decay = (LR_fin / LR_start) ** (1. / num_epochs)
    print("LR_decay = " + str(LR_decay))
    # BTW, LR decay might good for the BN moving average...

    shuffle_parts = 1
    print("shuffle_parts = " + str(shuffle_parts))

    print('Loading TCDTIMIT dataset...')
    database_binary_location = os.path.join(os.path.expanduser('~/TCDTIMIT/database_binary'))
    train_set, valid_set, test_set = load_dataset(database_binary_location, 0.85,0.1,0.05) #location, %train, %valid, %test

    print("the number of training examples is: ", len(train_set.X))
    print("the number of valid examples is: ", len(valid_set.X))
    print("the number of test examples is: ", len(test_set.X))

    print('Building the CNN...')

    # Prepare Theano variables for inputs and targets
    input = T.tensor4('inputs')
    target = T.matrix('targets')
    LR = T.scalar('LR', dtype=theano.config.floatX)

    # get the network structure
    cnn = build_network_google(activation, alpha, epsilon, input)
    #cnn = build_network_cifar10(activation, alpha, epsilon, input)

    ## resnet50; replace cnn by cnn['prob'] everywhere
    #cnn = build_network_resnet50(input)

    # get output layer, for calculating loss etc
    train_output = lasagne.layers.get_output(cnn, deterministic=False)

    # squared hinge loss
    loss = T.mean(T.sqr(T.maximum(0., 1. - target * train_output)))

    # set all params to trainable
    params = lasagne.layers.get_all_params(cnn, trainable=True)
    updates = lasagne.updates.adam(loss_or_grads=loss, params=params, learning_rate=LR)

    test_output = lasagne.layers.get_output(cnn, deterministic=True)

    test_loss = T.mean(T.sqr(T.maximum(0., 1. - target * test_output)))
    test_err = T.mean(T.neq(T.argmax(test_output, axis=1), T.argmax(target, axis=1)), dtype=theano.config.floatX)

    # Compile a function performing a training step on a mini-batch (by giving the updates dictionary)
    # and returning the corresponding training loss:
    train_fn = theano.function([input, target, LR], loss, updates=updates)

    # Compile a second function computing the validation loss and accuracy:
    val_fn = theano.function([input, target], [test_loss, test_err])

    print('Training...')

    train_lipreadingTCDTIMIT.train(
            train_fn, val_fn,
            cnn,
            batch_size,
            LR_start, LR_decay,
            num_epochs,
            train_set.X, train_set.y,
            valid_set.X, valid_set.y,
            test_set.X, test_set.y,
            save_path="./TCDTIMITBestModel",
            shuffle_parts=shuffle_parts)


def unpickle(file):
    import cPickle
    fo = open(file, 'rb')
    dict = cPickle.load(fo)
    fo.close()
    return dict


def load_dataset (datapath = os.path.join(os.path.expanduser('~/TCDTIMIT/database_binary')), trainFraction=0.8, validFraction=0.1, testFraction=0.1):
    # from https://www.cs.toronto.edu/~kriz/cifar.html
    # also see http://stackoverflow.com/questions/35032675/how-to-create-dataset-similar-to-cifar-10

    # Lipspeaker 1:                  14627 phonemes,    14617 extacted and useable
    # Lipspeaker 2:  28363 - 14627 = 13736 phonemes     13707 extracted
    # Lipspeaker 3:  42535 - 28363 = 14172 phonemes     14153 extracted
    # total Lipspeakers:  14500 + 13000 + 14000 = 42477
    
    dtype = 'uint8'
    ntotal = 45000  # estimate, for initialization. takes some safty margin
    img_shape = (1, 120, 120)
    img_size = np.prod(img_shape)

    # prepare data to load
<<<<<<< HEAD
    # fnames = ['Lipspkr%i.pkl' % i for i in range(1,4)]  # all 3 lipsteakers
    fnames = ['Volunteer%i.pkl' % i for i in range(1,13)]  # 12 first volunteers
=======
    fnames = ['Lipspkr%i.pkl' % i for i in range(3,4)]  # all 3 lipsteakers
>>>>>>> cc62df48
    datasets = {}
    for name in fnames:
        fname = os.path.join(datapath, name)
        if not os.path.exists(fname):
            raise IOError(fname + " was not found.")
        datasets[name] = cache.datasetCache.cache_file(fname)

    # load the images
    # first initialize the matrices
    lenx = ntotal
    xtrain = np.zeros((lenx, img_size), dtype=dtype)
    xvalid = np.zeros((lenx, img_size), dtype=dtype)
    xtest = np.zeros((lenx, img_size), dtype=dtype)

    ytrain = np.zeros((lenx, 1), dtype=dtype)
    yvalid = np.zeros((lenx, 1), dtype=dtype)
    ytest = np.zeros((lenx, 1), dtype=dtype)

    # memory issues: print size
    memTot = xtrain.nbytes + xvalid.nbytes + xtest.nbytes + ytrain.nbytes + yvalid.nbytes + ytest.nbytes
    # print("Empty matrices, memory required: ", memTot / 1000000, " MB")

    # now load train data
    trainLoaded = 0
    validLoaded = 0
    testLoaded = 0

    for i, fname in enumerate(fnames):
        print("Total loaded till now: ", trainLoaded + validLoaded + testLoaded, " out of ", ntotal)
        print("nbTrainLoaded: ", trainLoaded)
        print("nbValidLoaded: ", validLoaded)
        print("nbTestLoaded: ", testLoaded)

        print('loading file %s' % datasets[fname])
        data = unpickle(datasets[fname])

        thisN = data['data'].shape[0]
        print("This dataset contains ", thisN, " images")

        thisTrain = int(trainFraction * thisN)
        thisValid = int(validFraction * thisN)
        thisTest = thisN - thisTrain - thisValid  # compensates for rounding
        print("now loading : nbTrain, nbValid, nbTest")
        print("              ", thisTrain, thisValid, thisTest)

        xtrain[trainLoaded:trainLoaded + thisTrain, :] = data['data'][0:thisTrain]
        xvalid[validLoaded:validLoaded + thisValid, :] = data['data'][thisTrain:thisTrain + thisValid]
        xtest[testLoaded:testLoaded + thisTest, :] = data['data'][thisTrain + thisValid:thisN]

        ytrain[trainLoaded:trainLoaded + thisTrain, 0] = data['labels'][0:thisTrain]
        yvalid[validLoaded:validLoaded + thisValid, 0] = data['labels'][thisTrain:thisTrain + thisValid]
        ytest[testLoaded:testLoaded + thisTest, 0] = data['labels'][thisTrain + thisValid:thisN]

        trainLoaded += thisTrain
        validLoaded += thisValid
        testLoaded += thisTest


        if (trainLoaded + validLoaded + testLoaded) >= ntotal:
            print("loaded too many?")
            break

    ntest = testLoaded
    nvalid = validLoaded
    ntrain = trainLoaded
    print("Total loaded till now: ", trainLoaded + validLoaded + testLoaded, " out of ", ntotal)
    print("nbTrainLoaded: ", trainLoaded)
    print("nbValidLoaded: ", validLoaded)
    print("nbTestLoaded: ", testLoaded)

    # remove unneeded rows
    xtrain = xtrain[0:trainLoaded]
    xvalid = xvalid[0:validLoaded]
    xtest = xtest[0:testLoaded]
    ytrain = ytrain[0:trainLoaded]
    yvalid = yvalid[0:validLoaded]
    ytest = ytest[0:testLoaded]

    memTot = xtrain.nbytes + xvalid.nbytes + xtest.nbytes + ytrain.nbytes + yvalid.nbytes + ytest.nbytes
    # print("Total memory size required: ", memTot / 1000000, " MB")

    # process this data, remove all zero rows (http://stackoverflow.com/questions/18397805/how-do-i-delete-a-row-in-a-np-array-which-contains-a-zero)
    # cast to numpy array
    if isinstance(ytrain, list):
        ytrain = np.asarray(ytrain).astype(dtype)
    if isinstance(yvalid, list):
        yvalid = np.asarray(yvalid).astype(dtype)
    if isinstance(ytest, list):
        ytest = np.asarray(ytest).astype(dtype)

    # fix labels (labels start at 1, but the library expects them to start at 0)
    ytrain = ytrain - 1
    yvalid = yvalid - 1
    ytest = ytest - 1

    # now, make objects with these matrices
    train_set = CIFAR10(xtrain, ytrain, img_shape)
    valid_set = CIFAR10(xvalid, yvalid, img_shape)
    test_set = CIFAR10(xtest, ytest, img_shape)

    # Inputs in the range [-1,+1]
    # def f1 (x):
    #     f = function([], sandbox.cuda.basic_ops.gpu_from_host(x * 2.0 / 255 - 1))
    #     return f()
    #
    # def scaleOnGpu (matrix):
    #     nbRows = matrix.shape[0]
    #     done = 0
    #     batchLength = 100
    #     thisBatchLength = batchLength
    #     i = 0
    #     while done != 1:
    #         if i + thisBatchLength > nbRows:
    #             done = 1
    #             thisBatchLength = nbRows - i
    #         # do the scaling on GPU
    #         matrix[i:(i + thisBatchLength), :] = f1(
    #                 shared(matrix[i:(i + thisBatchLength), :]))
    #         i += batchLength
    #     return matrix
    #
    # train_set.X = scaleOnGpu(train_set.X )
    # valid_set.X = scaleOnGpu(valid_set.X )
    # test_set.X = scaleOnGpu(test_set.X)

    train_set.X = np.subtract(np.multiply(2. / 255., train_set.X), 1.)
    valid_set.X = np.subtract(np.multiply(2. / 255., valid_set.X), 1.)
    test_set.X = np.subtract(np.multiply(2. / 255., test_set.X), 1.)

    train_set.X = np.reshape(train_set.X, (-1, 1, 120, 120))
    valid_set.X = np.reshape(valid_set.X, (-1, 1, 120, 120))
    test_set.X = np.reshape(test_set.X, (-1, 1, 120, 120))

    # flatten targets
    train_set.y = np.hstack(train_set.y)
    valid_set.y = np.hstack(valid_set.y)
    test_set.y = np.hstack(test_set.y)
    # Onehot the targets
    train_set.y = np.float32(np.eye(39)[train_set.y])
    valid_set.y = np.float32(np.eye(39)[valid_set.y])
    test_set.y = np.float32(np.eye(39)[test_set.y])
    # for hinge loss
    train_set.y = 2 * train_set.y - 1.
    valid_set.y = 2 * valid_set.y - 1.
    test_set.y = 2 * test_set.y - 1.

    return train_set, valid_set, test_set

# build_network_resnet is in the
def load_dataset_old (train_set_size):

    # from https://www.cs.toronto.edu/~kriz/cifar.html
    # also see http://stackoverflow.com/questions/35032675/how-to-create-dataset-similar-to-cifar-10

    # CIFAR10 files stored in /home/matthijs/Documents/Pylearn_datasets/cifar10/cifar-10-batches-py
    # then processed with /home/matthijs/bin/pylearn2/pylearn2/datasets/cifar10.py

    # our files are stored in /home/matthijs/TCDTIMIT/database_binary
    # and processed with ./loadData.py

    # Lipspeaker 1:                  14627 phonemes, apparently only 14530 extracted
    # Lipspeaker 2:  28363 - 14627 = 13736 phonemes
    # Lipspeaker 3:  42535 - 28363 = 14172 phonemes

    # lipspeaker 1 : 14627 -> 11.5k train, 1.5k valid, 1.627k test
    train_set = CIFAR10(which_set="train", start=0, stop=train_set_size)
    valid_set = CIFAR10(which_set="train", start=train_set_size, stop=13000)
    test_set = CIFAR10(which_set="test")


    # bc01 format
    # Inputs in the range [-1,+1]
    # print("Inputs in the range [-1,+1]")
    train_set.X = np.reshape(np.subtract(np.multiply(2. / 255., train_set.X), 1.), (-1, 1, 120, 120))
    valid_set.X = np.reshape(np.subtract(np.multiply(2. / 255., valid_set.X), 1.), (-1, 1, 120, 120))
    test_set.X = np.reshape(np.subtract(np.multiply(2. / 255., test_set.X), 1.), (-1, 1, 120, 120))
    # flatten targets
    train_set.y = np.hstack(train_set.y)
    valid_set.y = np.hstack(valid_set.y)
    test_set.y = np.hstack(test_set.y)
    # Onehot the targets
    train_set.y = np.float32(np.eye(39)[train_set.y])
    valid_set.y = np.float32(np.eye(39)[valid_set.y])
    test_set.y = np.float32(np.eye(39)[test_set.y])
    # for hinge loss
    train_set.y = 2 * train_set.y - 1.
    valid_set.y = 2 * valid_set.y - 1.
    test_set.y = 2 * test_set.y - 1.

    return train_set, valid_set, test_set



if __name__ == "__main__":
    main()<|MERGE_RESOLUTION|>--- conflicted
+++ resolved
@@ -163,19 +163,15 @@
     # Lipspeaker 2:  28363 - 14627 = 13736 phonemes     13707 extracted
     # Lipspeaker 3:  42535 - 28363 = 14172 phonemes     14153 extracted
     # total Lipspeakers:  14500 + 13000 + 14000 = 42477
-    
+
     dtype = 'uint8'
     ntotal = 45000  # estimate, for initialization. takes some safty margin
     img_shape = (1, 120, 120)
     img_size = np.prod(img_shape)
 
     # prepare data to load
-<<<<<<< HEAD
     # fnames = ['Lipspkr%i.pkl' % i for i in range(1,4)]  # all 3 lipsteakers
     fnames = ['Volunteer%i.pkl' % i for i in range(1,13)]  # 12 first volunteers
-=======
-    fnames = ['Lipspkr%i.pkl' % i for i in range(3,4)]  # all 3 lipsteakers
->>>>>>> cc62df48
     datasets = {}
     for name in fnames:
         fname = os.path.join(datapath, name)
