# ResNet-50 network from the paper:
# "Deep Residual Learning for Image Recognition"
# http://arxiv.org/pdf/1512.03385v1.pdf
# License: see https://github.com/KaimingHe/deep-residual-networks/blob/master/LICENSE

# Download pretrained weights from:
# https://s3.amazonaws.com/lasagne/recipes/pretrained/imagenet/resnet50.pkl

import lasagne
from lasagne.utils import floatX
from lasagne.layers import InputLayer
from lasagne.layers import Conv2DLayer as ConvLayer
from lasagne.layers import BatchNormLayer
from lasagne.layers import Pool2DLayer as PoolLayer
from lasagne.layers import NonlinearityLayer
from lasagne.layers import ElemwiseSumLayer
from lasagne.layers import DenseLayer
from lasagne.nonlinearities import rectify, softmax, identity


def build_simple_block(incoming_layer, names,
                       num_filters, filter_size, stride, pad,
                       use_bias=False, nonlin=rectify):
    """Creates stacked Lasagne layers ConvLayer -> BN -> (ReLu)

    Parameters:
    ----------
    incoming_layer : instance of Lasagne layer
        Parent layer

    names : list of string
        Names of the layers in block

    num_filters : int
        Number of filters in convolution layer

    filter_size : int
        Size of filters in convolution layer

    stride : int
        Stride of convolution layer

    pad : int
        Padding of convolution layer

    use_bias : bool
        Whether to use bias in conlovution layer

    nonlin : function
        Nonlinearity type of Nonlinearity layer

    Returns
    -------
    tuple: (net, last_layer_name)
        net : dict
            Dictionary with stacked layers
        last_layer_name : string
            Last layer name
    """
    net = []
    net.append((
            names[0],
            ConvLayer(incoming_layer, num_filters, filter_size, pad, stride,
                      flip_filters=False, nonlinearity=None) if use_bias
            else ConvLayer(incoming_layer, num_filters, filter_size, stride, pad, b=None,
                           flip_filters=False, nonlinearity=None)
        ))

    net.append((
            names[1],
            BatchNormLayer(net[-1][1])
        ))
    if nonlin is not None:
        net.append((
            names[2],
            NonlinearityLayer(net[-1][1], nonlinearity=nonlin)
        ))

    return dict(net), net[-1][0]


def build_residual_block(incoming_layer, ratio_n_filter=1.0, ratio_size=1.0, has_left_branch=False,
                         upscale_factor=4, ix=''):
    """Creates two-branch residual block

    Parameters:
    ----------
    incoming_layer : instance of Lasagne layer
        Parent layer

    ratio_n_filter : float
        Scale factor of filter bank at the input of residual block

    ratio_size : float
        Scale factor of filter size

    has_left_branch : bool
        if True, then left branch contains simple block

    upscale_factor : float
        Scale factor of filter bank at the output of residual block

    ix : int
        Id of residual block

    Returns
    -------
    tuple: (net, last_layer_name)
        net : dict
            Dictionary with stacked layers
        last_layer_name : string
            Last layer name
    """
    simple_block_name_pattern = ['res%s_branch%i%s', 'bn%s_branch%i%s', 'res%s_branch%i%s_relu']

    net = {}

    # right branch
    net_tmp, last_layer_name = build_simple_block(
        incoming_layer, map(lambda s: s % (ix, 2, 'a'), simple_block_name_pattern),
        int(lasagne.layers.get_output_shape(incoming_layer)[1]*ratio_n_filter), 1, int(1.0/ratio_size), 0)
    net.update(net_tmp)

    net_tmp, last_layer_name = build_simple_block(
        net[last_layer_name], map(lambda s: s % (ix, 2, 'b'), simple_block_name_pattern),
        lasagne.layers.get_output_shape(net[last_layer_name])[1], 3, 1, 1)
    net.update(net_tmp)

    net_tmp, last_layer_name = build_simple_block(
        net[last_layer_name], map(lambda s: s % (ix, 2, 'c'), simple_block_name_pattern),
        lasagne.layers.get_output_shape(net[last_layer_name])[1]*upscale_factor, 1, 1, 0,
        nonlin=None)
    net.update(net_tmp)

    right_tail = net[last_layer_name]
    left_tail = incoming_layer

    # left branch
    if has_left_branch:
        net_tmp, last_layer_name = build_simple_block(
            incoming_layer, map(lambda s: s % (ix, 1, ''), simple_block_name_pattern),
            int(lasagne.layers.get_output_shape(incoming_layer)[1]*4*ratio_n_filter), 1, int(1.0/ratio_size), 0,
            nonlin=None)
        net.update(net_tmp)
        left_tail = net[last_layer_name]

    net['res%s' % ix] = ElemwiseSumLayer([left_tail, right_tail], coeffs=1)
    net['res%s_relu' % ix] = NonlinearityLayer(net['res%s' % ix], nonlinearity=rectify)

    return net, 'res%s_relu' % ix


def build_network_resnet50(input, nbClasses):
    net = {}
    net['input'] = InputLayer(shape=(None, 1, 120, 120),input_var=input)
    sub_net, parent_layer_name = build_simple_block(
        net['input'], ['conv1', 'bn_conv1', 'conv1_relu'],
        64, 7, 3, 2, use_bias=True)
    net.update(sub_net)
    net['pool1'] = PoolLayer(net[parent_layer_name], pool_size=3, stride=2, pad=0, mode='max', ignore_border=False)
    block_size = list('abc')
    parent_layer_name = 'pool1'
    for c in block_size:
        if c == 'a':
            sub_net, parent_layer_name = build_residual_block(net[parent_layer_name], 1, 1, True, 4, ix='2%s' % c)
        else:
            sub_net, parent_layer_name = build_residual_block(net[parent_layer_name], 1.0/4, 1, False, 4, ix='2%s' % c)
        net.update(sub_net)

    block_size = list('abcd')
    for c in block_size:
        if c == 'a':
            sub_net, parent_layer_name = build_residual_block(
                net[parent_layer_name], 1.0/2, 1.0/2, True, 4, ix='3%s' % c)
        else:
            sub_net, parent_layer_name = build_residual_block(net[parent_layer_name], 1.0/4, 1, False, 4, ix='3%s' % c)
        net.update(sub_net)

    block_size = list('abcdef')
    for c in block_size:
        if c == 'a':
            sub_net, parent_layer_name = build_residual_block(
                net[parent_layer_name], 1.0/2, 1.0/2, True, 4, ix='4%s' % c)
        else:
            sub_net, parent_layer_name = build_residual_block(net[parent_layer_name], 1.0/4, 1, False, 4, ix='4%s' % c)
        net.update(sub_net)

    block_size = list('abc')
    for c in block_size:
        if c == 'a':
            sub_net, parent_layer_name = build_residual_block(
                net[parent_layer_name], 1.0/2, 1.0/2, True, 4, ix='5%s' % c)
        else:
            sub_net, parent_layer_name = build_residual_block(net[parent_layer_name], 1.0/4, 1, False, 4, ix='5%s' % c)
        net.update(sub_net)
    net['pool5'] = PoolLayer(net[parent_layer_name], pool_size=7, stride=1, pad=0,
                             mode='average_exc_pad', ignore_border=False)
    net['fc1000'] = DenseLayer(net['pool5'], num_units=nbClasses, nonlinearity=None)
    net['prob'] = NonlinearityLayer(net['fc1000'], nonlinearity=softmax)

    return net

# network from google BBC paper
def build_network_google (activation, alpha, epsilon, input,nbClasses):
    # input
    cnn = lasagne.layers.InputLayer(
            shape=(None, 1, 120, 120),  # 5,120,120 (5 = #frames)
            input_var=input)
    # conv 1
    cnn = lasagne.layers.Conv2DLayer(
            cnn,
            num_filters=128,
            filter_size=(3, 3),
            pad=1,
            nonlinearity=lasagne.nonlinearities.identity)
    cnn = lasagne.layers.MaxPool2DLayer(cnn, pool_size=(2, 2))
    cnn = lasagne.layers.BatchNormLayer(
            cnn,
            epsilon=epsilon,
            alpha=alpha)
    cnn = lasagne.layers.NonlinearityLayer(
            cnn,
            nonlinearity=activation)
    
    # conv 2
    cnn = lasagne.layers.Conv2DLayer(
            cnn,
            num_filters=256,
            filter_size=(3, 3),
            stride=(2, 2),
            pad=1,
            nonlinearity=lasagne.nonlinearities.identity)
    cnn = lasagne.layers.MaxPool2DLayer(cnn, pool_size=(2, 2))
    cnn = lasagne.layers.BatchNormLayer(
            cnn,
            epsilon=epsilon,
            alpha=alpha)
    cnn = lasagne.layers.NonlinearityLayer(
            cnn,
            nonlinearity=activation)
    
    # conv3
    cnn = lasagne.layers.Conv2DLayer(
            cnn,
            num_filters=512,
            filter_size=(3, 3),
            pad=1,
            nonlinearity=lasagne.nonlinearities.identity)
    cnn = lasagne.layers.NonlinearityLayer(
            cnn,
            nonlinearity=activation)
    
    # conv 4
    cnn = lasagne.layers.Conv2DLayer(
            cnn,
            num_filters=512,
            filter_size=(3, 3),
            pad=1,
            nonlinearity=lasagne.nonlinearities.identity)
    cnn = lasagne.layers.NonlinearityLayer(
            cnn,
            nonlinearity=activation)
    
    # conv 5
    cnn = lasagne.layers.Conv2DLayer(
            cnn,
            num_filters=512,
            filter_size=(3, 3),
            pad=1,
            nonlinearity=lasagne.nonlinearities.identity)
    cnn = lasagne.layers.MaxPool2DLayer(cnn, pool_size=(2, 2))
    cnn = lasagne.layers.NonlinearityLayer(
            cnn,
            nonlinearity=activation)
    
    # FC layer
    #cnn = lasagne.layers.DenseLayer(
    #        cnn,
    #        nonlinearity=lasagne.nonlinearities.identity,
    #        num_units=128)
   # 
   # cnn = lasagne.layers.NonlinearityLayer(
   #         cnn,
   #         nonlinearity=activation)
    
    cnn = lasagne.layers.DenseLayer(
            cnn,
            nonlinearity=lasagne.nonlinearities.identity,
            num_units=nbClasses)

    # cnn = lasagne.layers.BatchNormLayer(
    #       cnn,
    #       epsilon=epsilon,
    #       alpha=alpha)
    
    return cnn


# default network for cifar10
def build_network_cifar10 (activation, alpha, epsilon, input, nbClasses):
    cnn = lasagne.layers.InputLayer(
            shape=(None, 1, 120, 120),
            input_var=input)
    
    # 128C3-128C3-P2
    cnn = lasagne.layers.Conv2DLayer(
            cnn,
            num_filters=128,
            filter_size=(3, 3),
            pad=1,
            nonlinearity=lasagne.nonlinearities.identity)
    
    cnn = lasagne.layers.BatchNormLayer(
            cnn,
            epsilon=epsilon,
            alpha=alpha)
    
    cnn = lasagne.layers.NonlinearityLayer(
            cnn,
            nonlinearity=activation)
    
    cnn = lasagne.layers.Conv2DLayer(
            cnn,
            num_filters=128,
            filter_size=(3, 3),
            pad=1,
            nonlinearity=lasagne.nonlinearities.identity)
    
    cnn = lasagne.layers.MaxPool2DLayer(cnn, pool_size=(2, 2))
    
    cnn = lasagne.layers.BatchNormLayer(
            cnn,
            epsilon=epsilon,
            alpha=alpha)
    
    cnn = lasagne.layers.NonlinearityLayer(
            cnn,
            nonlinearity=activation)
    
    # 256C3-256C3-P2
    cnn = lasagne.layers.Conv2DLayer(
            cnn,
            num_filters=256,
            filter_size=(3, 3),
            pad=1,
            nonlinearity=lasagne.nonlinearities.identity)
    
    cnn = lasagne.layers.BatchNormLayer(
            cnn,
            epsilon=epsilon,
            alpha=alpha)
    
    cnn = lasagne.layers.NonlinearityLayer(
            cnn,
            nonlinearity=activation)
    
    cnn = lasagne.layers.Conv2DLayer(
            cnn,
            num_filters=256,
            filter_size=(3, 3),
            pad=1,
            nonlinearity=lasagne.nonlinearities.identity)
    
    cnn = lasagne.layers.MaxPool2DLayer(cnn, pool_size=(2, 2))
    
    cnn = lasagne.layers.BatchNormLayer(
            cnn,
            epsilon=epsilon,
            alpha=alpha)
    
    cnn = lasagne.layers.NonlinearityLayer(
            cnn,
            nonlinearity=activation)
    
    # 512C3-512C3-P2
    cnn = lasagne.layers.Conv2DLayer(
            cnn,
            num_filters=512,
            filter_size=(3, 3),
            pad=1,
            nonlinearity=lasagne.nonlinearities.identity)
    
    cnn = lasagne.layers.BatchNormLayer(
            cnn,
            epsilon=epsilon,
            alpha=alpha)
    
    cnn = lasagne.layers.NonlinearityLayer(
            cnn,
            nonlinearity=activation)
    
    cnn = lasagne.layers.Conv2DLayer(
            cnn,
            num_filters=512,
            filter_size=(3, 3),
            pad=1,
            nonlinearity=lasagne.nonlinearities.identity)
    
    cnn = lasagne.layers.MaxPool2DLayer(cnn, pool_size=(2, 2))
    
    cnn = lasagne.layers.BatchNormLayer(
            cnn,
            epsilon=epsilon,
            alpha=alpha)
    
    cnn = lasagne.layers.NonlinearityLayer(
            cnn,
            nonlinearity=activation)
    
    # print(cnn.output_shape)
    
    # # 1024FP-1024FP-10FP
    # cnn = lasagne.layers.DenseLayer(
    #         cnn,
    #         nonlinearity=lasagne.nonlinearities.identity,
    #         num_units=1024)
    #
    # cnn = lasagne.layers.BatchNormLayer(
    #         cnn,
    #         epsilon=epsilon,
    #         alpha=alpha)
    #
    # cnn = lasagne.layers.NonlinearityLayer(
    #         cnn,
    #         nonlinearity=activation)
    
    # cnn = lasagne.layers.DenseLayer(
    #         cnn,
    #         nonlinearity=lasagne.nonlinearities.identity,
    #         num_units=1024)
    #
    # cnn = lasagne.layers.BatchNormLayer(
    #         cnn,
    #         epsilon=epsilon,
    #         alpha=alpha)
    #
    # cnn = lasagne.layers.NonlinearityLayer(
    #         cnn,
    #         nonlinearity=activation)
    
    cnn = lasagne.layers.DenseLayer(
            cnn,
            nonlinearity=lasagne.nonlinearities.identity,
            num_units=nbClasses)
    
    # cnn = lasagne.layers.BatchNormLayer(
    #         cnn,
    #         epsilon=epsilon,
    #         alpha=alpha)
    
    return cnn


################## BINARY NETWORKS ###################
import time
from collections import OrderedDict
import numpy as np

import theano
import theano.tensor as T

import lasagne
from theano.sandbox.rng_mrg import MRG_RandomStreams as RandomStreams
from theano.scalar.basic import UnaryScalarOp, same_out_nocomplex
from theano.tensor.elemwise import Elemwise

# Our own rounding function, that does not set the gradient to 0 like Theano's
class Round3(UnaryScalarOp):
    def c_code (self, node, name, (x, ), (z, ), sub):
        return "%(z)s = round(%(x)s);" % locals()
    
    def grad (self, inputs, gout):
        (gz,) = gout
        return gz,


round3_scalar = Round3(same_out_nocomplex, name='round3')
round3 = Elemwise(round3_scalar)


def hard_sigmoid (x):
    return T.clip((x + 1.) / 2., 0, 1)


# The neurons' activations binarization function
# It behaves like the sign function during forward propagation
# And like:
#   hard_tanh(x) = 2*hard_sigmoid(x)-1
# during back propagation
def binary_tanh_unit (x):
    return 2. * round3(hard_sigmoid(x)) - 1.


def binary_sigmoid_unit (x):
    return round3(hard_sigmoid(x))

# The weights' binarization function,
# taken directly from the BinaryConnect github repository
# (which was made available by his authors)
def binarization (W, H, binary=True, deterministic=False, stochastic=False, srng=None):
    # (deterministic == True) <-> test-time <-> inference-time
    if not binary or (deterministic and stochastic):
        # print("not binary")
        Wb = W
    
    else:
        
        # [-1,1] -> [0,1]
        Wb = hard_sigmoid(W / H)
        # Wb = T.clip(W/H,-1,1)
        
        # Stochastic BinaryConnect
        if stochastic:
            
            # print("stoch")
            Wb = T.cast(srng.binomial(n=1, p=Wb, size=T.shape(Wb)), theano.config.floatX)
        
        # Deterministic BinaryConnect (round to nearest)
        else:
            # print("det")
            Wb = T.round(Wb)
        
        # 0 or 1 -> -1 or 1
        Wb = T.cast(T.switch(Wb, H, -H), theano.config.floatX)
    
    return Wb


# This class extends the Lasagne DenseLayer to support BinaryConnect
class binary_DenseLayer(lasagne.layers.DenseLayer):
    def __init__ (self, incoming, num_units,
                  binary=True, stochastic=True, H=1., W_LR_scale="Glorot", **kwargs):
        
        self.binary = binary
        self.stochastic = stochastic
        
        self.H = H
        if H == "Glorot":
            num_inputs = int(np.prod(incoming.output_shape[1:]))
            self.H = np.float32(np.sqrt(1.5 / (num_inputs + num_units)))
            # print("H = "+str(self.H))
        
        self.W_LR_scale = W_LR_scale
        if W_LR_scale == "Glorot":
            num_inputs = int(np.prod(incoming.output_shape[1:]))
            self.W_LR_scale = np.float32(1. / np.sqrt(1.5 / (num_inputs + num_units)))
        
        self._srng = RandomStreams(lasagne.random.get_rng().randint(1, 2147462579))
        
        if self.binary:
            super(binary_DenseLayer, self).__init__(incoming, num_units, W=lasagne.init.Uniform((-self.H, self.H)), **kwargs)
            # add the binary tag to weights
            self.params[self.W] = set(['binary'])
        
        else:
            super(binary_DenseLayer, self).__init__(incoming, num_units, **kwargs)
    
    def get_output_for (self, input, deterministic=False, **kwargs):
        
        self.Wb = binarization(self.W, self.H, self.binary, deterministic, self.stochastic, self._srng)
        Wr = self.W
        self.W = self.Wb
        
        rvalue = super(binary_DenseLayer, self).get_output_for(input, **kwargs)
        
        self.W = Wr
        
        return rvalue


# This class extends the Lasagne Conv2DLayer to support BinaryConnect
class binary_Conv2DLayer(lasagne.layers.Conv2DLayer):
    def __init__ (self, incoming, num_filters, filter_size,
                  binary=True, stochastic=True, H=1., W_LR_scale="Glorot", **kwargs):
        
        self.binary = binary
        self.stochastic = stochastic
        
        self.H = H
        if H == "Glorot":
            num_inputs = int(np.prod(filter_size) * incoming.output_shape[1])
            num_units = int(
                    np.prod(filter_size) * num_filters)  # theoretically, I should divide num_units by the pool_shape
            self.H = np.float32(np.sqrt(1.5 / (num_inputs + num_units)))
            # print("H = "+str(self.H))
        
        self.W_LR_scale = W_LR_scale
        if W_LR_scale == "Glorot":
            num_inputs = int(np.prod(filter_size) * incoming.output_shape[1])
            num_units = int(
                    np.prod(filter_size) * num_filters)  # theoretically, I should divide num_units by the pool_shape
            self.W_LR_scale = np.float32(1. / np.sqrt(1.5 / (num_inputs + num_units)))
            # print("W_LR_scale = "+str(self.W_LR_scale))
        
        self._srng = RandomStreams(lasagne.random.get_rng().randint(1, 2147462579))
        
        if self.binary:
            super(binary_Conv2DLayer, self).__init__(incoming, num_filters, filter_size,
                                                             W=lasagne.init.Uniform((-self.H, self.H)), **kwargs)
            # add the binary tag to weights
            self.params[self.W] = set(['binary'])
        else:
            super(binary_Conv2DLayer, self).__init__(incoming, num_filters, filter_size, **kwargs)
    
    def convolve (self, input, deterministic=False, **kwargs):
        
        self.Wb = binarization(self.W, self.H, self.binary, deterministic, self.stochastic, self._srng)
        Wr = self.W
        self.W = self.Wb
        
        rvalue = super(binary_Conv2DLayer, self).convolve(input, **kwargs)
        
        self.W = Wr
        
        return rvalue
    
    
def build_network_google_binary (activation, alpha, epsilon, input, binary, stochastic, H, W_LR_scale):
    # input
    cnn = lasagne.layers.InputLayer(
            shape=(None, 1, 120, 120),  # 5,120,120 (5 = #frames)
            input_var=input)
    # conv 1
<<<<<<< HEAD
    cnn = binary_net.Conv2DLayer(
=======
    cnn = binary_Conv2DLayer(
>>>>>>> 8b9223c3
            cnn,
            binary=binary,
            stochastic=stochastic,
            H=H,
            W_LR_scale=W_LR_scale,
            num_filters=128,
            filter_size=(3, 3),
            pad=1,
            nonlinearity=lasagne.nonlinearities.identity)
    cnn = lasagne.layers.MaxPool2DLayer(cnn, pool_size=(2, 2))
    cnn = lasagne.layers.BatchNormLayer(
            cnn,
            epsilon=epsilon,
            alpha=alpha)
    cnn = lasagne.layers.NonlinearityLayer(
            cnn,
            nonlinearity=activation)

    # conv 2
<<<<<<< HEAD
    cnn = binary_net.Conv2DLayer(
=======
    cnn = binary_Conv2DLayer(
>>>>>>> 8b9223c3
            cnn,
            binary=binary,
            stochastic=stochastic,
            H=H,
            W_LR_scale=W_LR_scale,
            num_filters=256,
            filter_size=(3, 3),
            stride=(2, 2),
            pad=1,
            nonlinearity=lasagne.nonlinearities.identity)
    cnn = lasagne.layers.MaxPool2DLayer(cnn, pool_size=(2, 2))
    cnn = lasagne.layers.BatchNormLayer(
            cnn,
            epsilon=epsilon,
            alpha=alpha)
    cnn = lasagne.layers.NonlinearityLayer(
            cnn,
            nonlinearity=activation)

    # conv3
<<<<<<< HEAD
    cnn = binary_net.Conv2DLayer(
=======
    cnn = binary_Conv2DLayer(
>>>>>>> 8b9223c3
            cnn,
            binary=binary,
            stochastic=stochastic,
            H=H,
            W_LR_scale=W_LR_scale,
            num_filters=512,
            filter_size=(3, 3),
            pad=1,
            nonlinearity=lasagne.nonlinearities.identity)
    cnn = lasagne.layers.NonlinearityLayer(
            cnn,
            nonlinearity=activation)

    # conv 4
<<<<<<< HEAD
    cnn = binary_net.Conv2DLayer(
=======
    cnn = binary_Conv2DLayer(
>>>>>>> 8b9223c3
            cnn,
            binary=binary,
            stochastic=stochastic,
            H=H,
            W_LR_scale=W_LR_scale,
            num_filters=512,
            filter_size=(3, 3),
            pad=1,
            nonlinearity=lasagne.nonlinearities.identity)
    cnn = lasagne.layers.NonlinearityLayer(
            cnn,
            nonlinearity=activation)

    # conv 5
<<<<<<< HEAD
    cnn = binary_net.Conv2DLayer(
=======
    cnn = binary_Conv2DLayer(
>>>>>>> 8b9223c3
            cnn,
            binary=binary,
            stochastic=stochastic,
            H=H,
            W_LR_scale=W_LR_scale,
            num_filters=512,
            filter_size=(3, 3),
            pad=1,
            nonlinearity=lasagne.nonlinearities.identity)
    cnn = lasagne.layers.MaxPool2DLayer(cnn, pool_size=(2, 2))
    cnn = lasagne.layers.NonlinearityLayer(
            cnn,
            nonlinearity=activation)

    # FC layer
<<<<<<< HEAD
    cnn = binary_net.DenseLayer(
=======
    cnn = binary_DenseLayer(
>>>>>>> 8b9223c3
            cnn,
            binary=binary,
            stochastic=stochastic,
            H=H,
            W_LR_scale=W_LR_scale,
            nonlinearity=lasagne.nonlinearities.identity,
            num_units=39)
    
    #cnn = lasagne.layers.BatchNormLayer(
    #        cnn,
    #        epsilon=epsilon,
    #        alpha=alpha)
    
    return cnn

<<<<<<< HEAD
def build_network_cifar10_binary (activation, alpha, epsilon, input, binary, stochastic, H, W_LR_scale):
    cnn = lasagne.layers.InputLayer(
            shape=(None, 1, 120, 120),
            input_var=input)
    
    # 128C3-128C3-P2
    cnn = binary_net.Conv2DLayer(
            cnn,
            binary=binary,
            stochastic=stochastic,
            H=H,
            W_LR_scale=W_LR_scale,
            num_filters=128,
            filter_size=(3, 3),
            pad=1,
            nonlinearity=lasagne.nonlinearities.identity)
    
    cnn = lasagne.layers.BatchNormLayer(
            cnn,
            epsilon=epsilon,
            alpha=alpha)
    
    cnn = lasagne.layers.NonlinearityLayer(
            cnn,
            nonlinearity=activation)
    
    cnn = binary_net.Conv2DLayer(
            cnn,
            binary=binary,
            stochastic=stochastic,
            H=H,
            W_LR_scale=W_LR_scale,
            num_filters=128,
            filter_size=(3, 3),
            pad=1,
            nonlinearity=lasagne.nonlinearities.identity)
    
    cnn = lasagne.layers.MaxPool2DLayer(cnn, pool_size=(2, 2))
    
    cnn = lasagne.layers.BatchNormLayer(
            cnn,
            epsilon=epsilon,
            alpha=alpha)
    
    cnn = lasagne.layers.NonlinearityLayer(
            cnn,
            nonlinearity=activation)
    
    # 256C3-256C3-P2
    cnn = binary_net.Conv2DLayer(
            cnn,
            binary=binary,
            stochastic=stochastic,
            H=H,
            W_LR_scale=W_LR_scale,
            num_filters=256,
            filter_size=(3, 3),
            pad=1,
            nonlinearity=lasagne.nonlinearities.identity)
    
    cnn = lasagne.layers.BatchNormLayer(
            cnn,
            epsilon=epsilon,
            alpha=alpha)
    
    cnn = lasagne.layers.NonlinearityLayer(
            cnn,
            nonlinearity=activation)
    
    cnn = binary_net.Conv2DLayer(
            cnn,
            binary=binary,
            stochastic=stochastic,
            H=H,
            W_LR_scale=W_LR_scale,
            num_filters=256,
            filter_size=(3, 3),
            pad=1,
            nonlinearity=lasagne.nonlinearities.identity)
    
    cnn = lasagne.layers.MaxPool2DLayer(cnn, pool_size=(2, 2))
    
    cnn = lasagne.layers.BatchNormLayer(
            cnn,
            epsilon=epsilon,
            alpha=alpha)
    
    cnn = lasagne.layers.NonlinearityLayer(
            cnn,
            nonlinearity=activation)
    
    # 512C3-512C3-P2
    cnn = binary_net.Conv2DLayer(
            cnn,
            binary=binary,
            stochastic=stochastic,
            H=H,
            W_LR_scale=W_LR_scale,
            num_filters=512,
            filter_size=(3, 3),
            pad=1,
            nonlinearity=lasagne.nonlinearities.identity)
    
    cnn = lasagne.layers.BatchNormLayer(
            cnn,
            epsilon=epsilon,
            alpha=alpha)
    
    cnn = lasagne.layers.NonlinearityLayer(
            cnn,
            nonlinearity=activation)
    
    cnn = binary_net.Conv2DLayer(
            cnn,
            binary=binary,
            stochastic=stochastic,
            H=H,
            W_LR_scale=W_LR_scale,
            num_filters=512,
            filter_size=(3, 3),
            pad=1,
            nonlinearity=lasagne.nonlinearities.identity)
    
    cnn = lasagne.layers.MaxPool2DLayer(cnn, pool_size=(2, 2))
    
    cnn = lasagne.layers.BatchNormLayer(
            cnn,
            epsilon=epsilon,
            alpha=alpha)
    
    cnn = lasagne.layers.NonlinearityLayer(
            cnn,
            nonlinearity=activation)
    
    # print(cnn.output_shape)
    
    # # 1024FP-1024FP-10FP
    # cnn = binary_net.DenseLayer(
    #         cnn,
    #        binary=binary,
     #       stochastic=stochastic,
    #        H=H,
     #       W_LR_scale=W_LR_scale,
    #         nonlinearity=lasagne.nonlinearities.identity,
    #         num_units=1024)
    #
    # cnn = lasagne.layers.BatchNormLayer(
    #         cnn,
    #         epsilon=epsilon,
    #         alpha=alpha)
    #
    # cnn = lasagne.layers.NonlinearityLayer(
    #         cnn,
    #         nonlinearity=activation)
    
    # cnn = binary_net.DenseLayer(
    #        cnn,
    #        binary=binary,
    #        stochastic=stochastic,
    #        H=H,
    #        W_LR_scale=W_LR_scale,
    #         nonlinearity=lasagne.nonlinearities.identity,
    #         num_units=1024)
    #
    # cnn = lasagne.layers.BatchNormLayer(
    #         cnn,
    #         epsilon=epsilon,
    #         alpha=alpha)
    #
    # cnn = lasagne.layers.NonlinearityLayer(
    #         cnn,
    #         nonlinearity=activation)
    
    cnn = binary_net.DenseLayer(
            cnn,
            binary=binary,
            stochastic=stochastic,
            H=H,
            W_LR_scale=W_LR_scale,
            nonlinearity=lasagne.nonlinearities.identity,
            num_units=39)
    
    # cnn = lasagne.layers.BatchNormLayer(
    #         cnn,
    #         epsilon=epsilon,
    #         alpha=alpha)
=======
    #cnn = lasagne.layers.BatchNormLayer(
    #        cnn,
    #        epsilon=epsilon,
    #        alpha=alpha)
>>>>>>> 8b9223c3
    
    return cnn<|MERGE_RESOLUTION|>--- conflicted
+++ resolved
@@ -621,11 +621,7 @@
             shape=(None, 1, 120, 120),  # 5,120,120 (5 = #frames)
             input_var=input)
     # conv 1
-<<<<<<< HEAD
-    cnn = binary_net.Conv2DLayer(
-=======
-    cnn = binary_Conv2DLayer(
->>>>>>> 8b9223c3
+    cnn = binary_net.Conv2DLayer(
             cnn,
             binary=binary,
             stochastic=stochastic,
@@ -645,11 +641,7 @@
             nonlinearity=activation)
 
     # conv 2
-<<<<<<< HEAD
-    cnn = binary_net.Conv2DLayer(
-=======
-    cnn = binary_Conv2DLayer(
->>>>>>> 8b9223c3
+    cnn = binary_net.Conv2DLayer(
             cnn,
             binary=binary,
             stochastic=stochastic,
@@ -670,11 +662,7 @@
             nonlinearity=activation)
 
     # conv3
-<<<<<<< HEAD
-    cnn = binary_net.Conv2DLayer(
-=======
-    cnn = binary_Conv2DLayer(
->>>>>>> 8b9223c3
+    cnn = binary_net.Conv2DLayer(
             cnn,
             binary=binary,
             stochastic=stochastic,
@@ -689,11 +677,7 @@
             nonlinearity=activation)
 
     # conv 4
-<<<<<<< HEAD
-    cnn = binary_net.Conv2DLayer(
-=======
-    cnn = binary_Conv2DLayer(
->>>>>>> 8b9223c3
+    cnn = binary_net.Conv2DLayer(
             cnn,
             binary=binary,
             stochastic=stochastic,
@@ -708,11 +692,7 @@
             nonlinearity=activation)
 
     # conv 5
-<<<<<<< HEAD
-    cnn = binary_net.Conv2DLayer(
-=======
-    cnn = binary_Conv2DLayer(
->>>>>>> 8b9223c3
+    cnn = binary_net.Conv2DLayer(
             cnn,
             binary=binary,
             stochastic=stochastic,
@@ -728,11 +708,7 @@
             nonlinearity=activation)
 
     # FC layer
-<<<<<<< HEAD
     cnn = binary_net.DenseLayer(
-=======
-    cnn = binary_DenseLayer(
->>>>>>> 8b9223c3
             cnn,
             binary=binary,
             stochastic=stochastic,
@@ -748,7 +724,6 @@
     
     return cnn
 
-<<<<<<< HEAD
 def build_network_cifar10_binary (activation, alpha, epsilon, input, binary, stochastic, H, W_LR_scale):
     cnn = lasagne.layers.InputLayer(
             shape=(None, 1, 120, 120),
@@ -935,11 +910,5 @@
     #         cnn,
     #         epsilon=epsilon,
     #         alpha=alpha)
-=======
-    #cnn = lasagne.layers.BatchNormLayer(
-    #        cnn,
-    #        epsilon=epsilon,
-    #        alpha=alpha)
->>>>>>> 8b9223c3
     
     return cnn