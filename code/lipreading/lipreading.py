--- conflicted
+++ resolved
@@ -49,17 +49,8 @@
 import lasagne.objectives as LO
 
 
-<<<<<<< HEAD
-batch_sizes = [8]
-networks = ["google"]
-justTest = True
-roundParams = False
-
-
-=======
 batch_sizes = [32]
 networks = ["cifar10_v2", "cifar10"]
->>>>>>> 373380c0
 def main():
 
     for batch_size, network_type in zip(batch_sizes, networks):
@@ -279,17 +270,8 @@
         with np.load(model_path) as f:
             param_values = [f['arr_%d' % i] for i in range(len(f.files))]
             try:
-<<<<<<< HEAD
                 if roundParams: lasagne.layers.set_all_param_values(network_output_layer, round_params(param_values))
                 else: lasagne.layers.set_all_param_values(network_output_layer, param_values)
-=======
-                lasagne.layers.set_all_param_values(network_output_layer, param_values)
-                print(len(param_values));
-                for layer in lasagne.layers.get_all_layers(network_output_layer):
-                    print(layer)
-                import pdb;
-                pdb.set_trace();
->>>>>>> 373380c0
             except:
                 if roundParams: lasagne.layers.set_all_param_values(network_output_layer, round_params(*param_values))
                 else: lasagne.layers.set_all_param_values(network_output_layer, *param_values)
