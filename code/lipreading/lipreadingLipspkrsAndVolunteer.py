from __future__ import print_function


import numpy as np
np.random.seed(1234)  # for reproducibility?

import os
os.environ["THEANO_FLAGS"] = "cuda.root=/usr/local/cuda,device=gpu,floatX=float32"
import theano
import theano.tensor as T
import theano.tensor as T
from theano import function, config, shared, sandbox
import lasagne

# specifying the gpu to use
import theano.sandbox.cuda
theano.sandbox.cuda.use('gpu1')

# from http://blog.christianperone.com/2015/08/convolutional-neural-networks-and-feature-extraction-with-python/
import matplotlib
import matplotlib.pyplot as plt
import matplotlib.cm as cm
import cPickle as pickle
from urllib import urlretrieve
import cPickle as pickle
import os
import gzip
import numpy as np
import theano
import warnings

with warnings.catch_warnings():
    warnings.filterwarnings("ignore",category=DeprecationWarning)
    import lasagne
    from lasagne import layers
    from lasagne.updates import nesterov_momentum

from nolearn.lasagne import NeuralNet
from nolearn.lasagne import visualize
from sklearn.metrics import classification_report
from sklearn.metrics import confusion_matrix

import logging
from pylearn2.datasets import cache, dense_design_matrix
from pylearn2.expr.preprocessing import global_contrast_normalize
from pylearn2.utils import contains_nan
from pylearn2.utils import serial
from pylearn2.utils import string_utils

_logger = logging.getLogger(__name__)



# User - created files
import train_lipreadingTCDTIMIT # load training functions
from datasetClass import CIFAR10 # load the binary dataset in proper format
# from loadData import CIFAR10   # load the binary dataset in proper format
from buildNetworks import *

def main ():
    # BN parameters
    batch_size = 32
    print("batch_size = " + str(batch_size))
    # alpha is the exponential moving average factor
    alpha = .1
    print("alpha = " + str(alpha))
    epsilon = 1e-4
    print("epsilon = " + str(epsilon))

    # activation
    activation = T.nnet.relu
    print("activation = T.nnet.relu")

    # Training parameters
    num_epochs = 40
    print("num_epochs = " + str(num_epochs))

    # Decaying LR
    LR_start = 0.002
    print("LR_start = " + str(LR_start))
    LR_fin = 0.0000003
    print("LR_fin = " + str(LR_fin))
    LR_decay = (LR_fin / LR_start) ** (1. / num_epochs)
    print("LR_decay = " + str(LR_decay))
    # BTW, LR decay might good for the BN moving average...

    shuffle_parts = 1
    print("shuffle_parts = " + str(shuffle_parts))

    print('Loading TCDTIMIT dataset...')
    database_binary_location = os.path.join(os.path.expanduser('~/TCDTIMIT/database_binary'))
    train_set, valid_set, test_set = load_dataset(database_binary_location, 0.85,0.1,0.05) #location, %train, %valid, %test

    print("the number of training examples is: ", len(train_set.X))
    print("the number of valid examples is: ", len(valid_set.X))
    print("the number of test examples is: ", len(test_set.X))

    print('Building the CNN...')

    # Prepare Theano variables for inputs and targets
    input = T.tensor4('inputs')
    target = T.matrix('targets')
    LR = T.scalar('LR', dtype=theano.config.floatX)

    # get the network structure
    cnn = build_network_google(activation, alpha, epsilon, input)
    #cnn = build_network_cifar10(activation, alpha, epsilon, input)

    ## resnet50; replace cnn by cnn['prob'] everywhere
    #cnn = build_network_resnet50(input)
    
    
    # load params from earlier training:
    with np.load('./results/allLipspeakers/allLipspeakers.npz') as f:
        param_values = [f['arr_%d' % i] for i in range(len(f.files))]
    lasagne.layers.set_all_param_values(cnn, param_values)

    # get output layer, for calculating loss etc
    train_output = lasagne.layers.get_output(cnn, deterministic=False)

    # squared hinge loss
    loss = T.mean(T.sqr(T.maximum(0., 1. - target * train_output)))

    # set all params to trainable
    params = lasagne.layers.get_all_params(cnn, trainable=True)
    updates = lasagne.updates.adam(loss_or_grads=loss, params=params, learning_rate=LR)

    test_output = lasagne.layers.get_output(cnn, deterministic=True)

    test_loss = T.mean(T.sqr(T.maximum(0., 1. - target * test_output)))
    test_err = T.mean(T.neq(T.argmax(test_output, axis=1), T.argmax(target, axis=1)), dtype=theano.config.floatX)

    # Compile a function performing a training step on a mini-batch (by giving the updates dictionary)
    # and returning the corresponding training loss:
    train_fn = theano.function([input, target, LR], loss, updates=updates)

    # Compile a second function computing the validation loss and accuracy:
    val_fn = theano.function([input, target], [test_loss, test_err])

    print('Training...')

    train_lipreadingTCDTIMIT.train(
            train_fn, val_fn,
            cnn,
            batch_size,
            LR_start, LR_decay,
            num_epochs,
            train_set.X, train_set.y,
            valid_set.X, valid_set.y,
            test_set.X, test_set.y,
            save_path="./TCDTIMITBestModel",
            shuffle_parts=shuffle_parts)


def unpickle(file):
    import cPickle
    fo = open(file, 'rb')
    dict = cPickle.load(fo)
    fo.close()
    return dict


def load_dataset (datapath = os.path.join(os.path.expanduser('~/TCDTIMIT/database_binary')), trainFraction=0.8, validFraction=0.1, testFraction=0.1):
    # from https://www.cs.toronto.edu/~kriz/cifar.html
    # also see http://stackoverflow.com/questions/35032675/how-to-create-dataset-similar-to-cifar-10

    # Lipspeaker 1:                  14627 phonemes,    14617 extacted and useable
    # Lipspeaker 2:  28363 - 14627 = 13736 phonemes     13707 extracted
    # Lipspeaker 3:  42535 - 28363 = 14172 phonemes     14153 extracted
    # total Lipspeakers:  14500 + 13000 + 14000 = 42477

    dtype = 'uint8'
    ntotal = 100000  # estimate, for initialization. takes some safty margin
    img_shape = (1, 120, 120)
    img_size = np.prod(img_shape)

    ### Load train and validation data ###
    # prepare data to load, only train on lipspkrs
    fnamesLipspkrs = ['Lipspkr%i.pkl' % i for i in range(1,4)]  # all 3 lipsteakers
    #fnamesVolunteers = ['Volunteer%i.pkl' % i for i in range(1,11)]  # 10 first volunteers
    fnames = fnamesLipspkrs #fnamesVolunteers
    datasets = {}
    for name in fnames:
        fname = os.path.join(datapath, name)
        if not os.path.exists(fname):
            raise IOError(fname + " was not found.")
        datasets[name] = cache.datasetCache.cache_file(fname)

    # load the images
    # first initialize the matrices
    lenx = ntotal
    xtrain = np.zeros((lenx, img_size), dtype=dtype)
    xvalid = np.zeros((lenx, img_size), dtype=dtype)

    ytrain = np.zeros((lenx, 1), dtype=dtype)
    yvalid = np.zeros((lenx, 1), dtype=dtype)

    # memory issues: print size
    memTot = xtrain.nbytes + xvalid.nbytes  + ytrain.nbytes + yvalid.nbytes
    # print("Empty matrices, memory required: ", memTot / 1000000, " MB")

    # now load train data
    trainLoaded = 0
    validLoaded = 0

    for i, fname in enumerate(fnames):
        print("Total loaded till now: ", trainLoaded + validLoaded, " out of ", ntotal)
        print("nbTrainLoaded: ", trainLoaded)
        print("nbValidLoaded: ", validLoaded)

        print('loading file %s' % datasets[fname])
        data = unpickle(datasets[fname])

        thisN = data['data'].shape[0]
        print("This dataset contains ", thisN, " images")

        thisTrain = int(trainFraction * thisN)
        thisValid = int(validFraction * thisN)
        print("now loading : nbTrain, nbValid")
        print("              ", thisTrain, thisValid)

        xtrain[trainLoaded:trainLoaded + thisTrain, :] = data['data'][0:thisTrain]
        xvalid[validLoaded:validLoaded + thisValid, :] = data['data'][thisTrain:thisTrain + thisValid]

        ytrain[trainLoaded:trainLoaded + thisTrain, 0] = data['labels'][0:thisTrain]
        yvalid[validLoaded:validLoaded + thisValid, 0] = data['labels'][thisTrain:thisTrain + thisValid]

        trainLoaded += thisTrain
        validLoaded += thisValid

        if (trainLoaded + validLoaded) >= ntotal:
            print("loaded too many?")
            break

    nvalid = validLoaded
    ntrain = trainLoaded
    print("Total loaded till now: ", trainLoaded + validLoaded, " out of ", ntotal)
    print("nbTrainLoaded: ", trainLoaded)
    print("nbValidLoaded: ", validLoaded)
    
    
    
    ###  Now, load the test data  ###

    # prepare data to load
    #fnamesLipspkrs = ['Lipspkr%i.pkl' % i for i in range(1, 4)]  # all 3 lipsteakers
    fnamesVolunteers = ['Volunteer%i.pkl' % i for i in range(1, 11)]  # 12 first volunteers
<<<<<<< HEAD
    
    # remove 10 worst speakers: 2, 57, 47, 42, 54, 46, 29, 52, 34, 45
    
    fnames = fnamesLipspkrs + fnamesVolunteers
=======
    fnames = fnamesVolunteers
>>>>>>> 2bca4902
    datasets = {}
    for name in fnames:
        fname = os.path.join(datapath, name)
        if not os.path.exists(fname):
            raise IOError(fname + " was not found.")
        datasets[name] = cache.datasetCache.cache_file(fname)

    # load the images
    # first initialize the matrices
    lenxtest = ntotal * testFraction
    xtest = np.zeros((lenxtest, img_size), dtype=dtype)
    ytest = np.zeros((lenxtest, 1), dtype=dtype)

    # now load train data
    testLoaded = 0

    for i, fname in enumerate(fnames):
        print("nbTestLoaded: ", testLoaded)
    
        print('loading file %s' % datasets[fname])
        data = unpickle(datasets[fname])
    
        thisN = data['data'].shape[0]
        print("This dataset contains ", thisN, " images")
    
        thisTrain = int(trainFraction * thisN)
        thisValid = int(validFraction * thisN)
        thisTest = thisN - thisTrain - thisValid  # compensates for rounding
        print("now loading : nbTrain, nbValid, nbTest")
        print("              ", thisTrain, thisValid, thisTest)
    
        xtest[testLoaded:testLoaded + thisTest, :] = data['data'][thisTrain + thisValid:thisN]
        ytest[testLoaded:testLoaded + thisTest, 0] = data['labels'][thisTrain + thisValid:thisN]
    
        testLoaded += thisTest
    
        if (testLoaded) >= lenxtest:
            print("loaded too many?")
            break

    ntest = testLoaded
    print("nbTestLoaded: ", testLoaded)




    # remove unneeded rows
    xtrain = xtrain[0:trainLoaded]
    xvalid = xvalid[0:validLoaded]
    xtest = xtest[0:testLoaded]
    ytrain = ytrain[0:trainLoaded]
    yvalid = yvalid[0:validLoaded]
    ytest = ytest[0:testLoaded]

    memTot = xtrain.nbytes + xvalid.nbytes + xtest.nbytes + ytrain.nbytes + yvalid.nbytes + ytest.nbytes
    # print("Total memory size required: ", memTot / 1000000, " MB")

    # process this data, remove all zero rows (http://stackoverflow.com/questions/18397805/how-do-i-delete-a-row-in-a-np-array-which-contains-a-zero)
    # cast to numpy array
    if isinstance(ytrain, list):
        ytrain = np.asarray(ytrain).astype(dtype)
    if isinstance(yvalid, list):
        yvalid = np.asarray(yvalid).astype(dtype)
    if isinstance(ytest, list):
        ytest = np.asarray(ytest).astype(dtype)

    # fix labels (labels start at 1, but the library expects them to start at 0)
    ytrain = ytrain - 1
    yvalid = yvalid - 1
    ytest = ytest - 1

    # now, make objects with these matrices
    train_set = CIFAR10(xtrain, ytrain, img_shape)
    valid_set = CIFAR10(xvalid, yvalid, img_shape)
    test_set = CIFAR10(xtest, ytest, img_shape)

    # Inputs in the range [-1,+1]
    # def f1 (x):
    #     f = function([], sandbox.cuda.basic_ops.gpu_from_host(x * 2.0 / 255 - 1))
    #     return f()
    #
    # def scaleOnGpu (matrix):
    #     nbRows = matrix.shape[0]
    #     done = 0
    #     batchLength = 100
    #     thisBatchLength = batchLength
    #     i = 0
    #     while done != 1:
    #         if i + thisBatchLength > nbRows:
    #             done = 1
    #             thisBatchLength = nbRows - i
    #         # do the scaling on GPU
    #         matrix[i:(i + thisBatchLength), :] = f1(
    #                 shared(matrix[i:(i + thisBatchLength), :]))
    #         i += batchLength
    #     return matrix
    #
    # train_set.X = scaleOnGpu(train_set.X )
    # valid_set.X = scaleOnGpu(valid_set.X )
    # test_set.X = scaleOnGpu(test_set.X)

    train_set.X = np.subtract(np.multiply(2. / 255., train_set.X), 1.)
    valid_set.X = np.subtract(np.multiply(2. / 255., valid_set.X), 1.)
    test_set.X = np.subtract(np.multiply(2. / 255., test_set.X), 1.)

    train_set.X = np.reshape(train_set.X, (-1, 1, 120, 120))
    valid_set.X = np.reshape(valid_set.X, (-1, 1, 120, 120))
    test_set.X = np.reshape(test_set.X, (-1, 1, 120, 120))

    # flatten targets
    train_set.y = np.hstack(train_set.y)
    valid_set.y = np.hstack(valid_set.y)
    test_set.y = np.hstack(test_set.y)
    # Onehot the targets
    train_set.y = np.float32(np.eye(39)[train_set.y])
    valid_set.y = np.float32(np.eye(39)[valid_set.y])
    test_set.y = np.float32(np.eye(39)[test_set.y])
    # for hinge loss
    train_set.y = 2 * train_set.y - 1.
    valid_set.y = 2 * valid_set.y - 1.
    test_set.y = 2 * test_set.y - 1.

    return train_set, valid_set, test_set

# build_network_resnet is in the
def load_dataset_old (train_set_size):

    # from https://www.cs.toronto.edu/~kriz/cifar.html
    # also see http://stackoverflow.com/questions/35032675/how-to-create-dataset-similar-to-cifar-10

    # CIFAR10 files stored in /home/matthijs/Documents/Pylearn_datasets/cifar10/cifar-10-batches-py
    # then processed with /home/matthijs/bin/pylearn2/pylearn2/datasets/cifar10.py

    # our files are stored in /home/matthijs/TCDTIMIT/database_binary
    # and processed with ./loadData.py

    # Lipspeaker 1:                  14627 phonemes, apparently only 14530 extracted
    # Lipspeaker 2:  28363 - 14627 = 13736 phonemes
    # Lipspeaker 3:  42535 - 28363 = 14172 phonemes

    # lipspeaker 1 : 14627 -> 11.5k train, 1.5k valid, 1.627k test
    train_set = CIFAR10(which_set="train", start=0, stop=train_set_size)
    valid_set = CIFAR10(which_set="train", start=train_set_size, stop=13000)
    test_set = CIFAR10(which_set="test")


    # bc01 format
    # Inputs in the range [-1,+1]
    # print("Inputs in the range [-1,+1]")
    train_set.X = np.reshape(np.subtract(np.multiply(2. / 255., train_set.X), 1.), (-1, 1, 120, 120))
    valid_set.X = np.reshape(np.subtract(np.multiply(2. / 255., valid_set.X), 1.), (-1, 1, 120, 120))
    test_set.X = np.reshape(np.subtract(np.multiply(2. / 255., test_set.X), 1.), (-1, 1, 120, 120))
    # flatten targets
    train_set.y = np.hstack(train_set.y)
    valid_set.y = np.hstack(valid_set.y)
    test_set.y = np.hstack(test_set.y)
    # Onehot the targets
    train_set.y = np.float32(np.eye(39)[train_set.y])
    valid_set.y = np.float32(np.eye(39)[valid_set.y])
    test_set.y = np.float32(np.eye(39)[test_set.y])
    # for hinge loss
    train_set.y = 2 * train_set.y - 1.
    valid_set.y = 2 * valid_set.y - 1.
    test_set.y = 2 * test_set.y - 1.

    return train_set, valid_set, test_set



if __name__ == "__main__":
    main()<|MERGE_RESOLUTION|>--- conflicted
+++ resolved
@@ -6,6 +6,15 @@
 
 import os
 os.environ["THEANO_FLAGS"] = "cuda.root=/usr/local/cuda,device=gpu,floatX=float32"
+
+import warnings
+
+with warnings.catch_warnings():
+    warnings.filterwarnings("ignore",category=DeprecationWarning)
+    import lasagne
+    from lasagne import layers
+    from lasagne.updates import nesterov_momentum
+    
 import theano
 import theano.tensor as T
 import theano.tensor as T
@@ -27,13 +36,7 @@
 import gzip
 import numpy as np
 import theano
-import warnings
-
-with warnings.catch_warnings():
-    warnings.filterwarnings("ignore",category=DeprecationWarning)
-    import lasagne
-    from lasagne import layers
-    from lasagne.updates import nesterov_momentum
+
 
 from nolearn.lasagne import NeuralNet
 from nolearn.lasagne import visualize
@@ -245,14 +248,10 @@
     # prepare data to load
     #fnamesLipspkrs = ['Lipspkr%i.pkl' % i for i in range(1, 4)]  # all 3 lipsteakers
     fnamesVolunteers = ['Volunteer%i.pkl' % i for i in range(1, 11)]  # 12 first volunteers
-<<<<<<< HEAD
-    
+    fnames = fnamesVolunteers
+
     # remove 10 worst speakers: 2, 57, 47, 42, 54, 46, 29, 52, 34, 45
     
-    fnames = fnamesLipspkrs + fnamesVolunteers
-=======
-    fnames = fnamesVolunteers
->>>>>>> 2bca4902
     datasets = {}
     for name in fnames:
         fname = os.path.join(datapath, name)
