--- conflicted
+++ resolved
@@ -141,8 +141,4 @@
         # decay the LR
         LR *= LR_decay
 
-<<<<<<< HEAD
-    print("Done.")
-=======
-    print("Done.")
->>>>>>> d03faa80c46a679664fad4bf1afd11027257fe54+    print("Done.")