from __future__ import print_function

import warnings
from time import gmtime, strftime
from pprint import pprint  #printing properties of networkToRun objects
#pprint(vars(a))

warnings.simplefilter("ignore", UserWarning)  # cuDNN warning

import logging
import formatting
import os
from tqdm import tqdm

logger_combined = logging.getLogger('combined')
logger_combined.setLevel(logging.DEBUG)
FORMAT = '[$BOLD%(filename)s$RESET:%(lineno)d][%(levelname)-5s]: %(message)s '
formatter = logging.Formatter(formatting.formatter_message(FORMAT, False))

# create console handler with a higher log level
ch = logging.StreamHandler()
ch.setLevel(logging.DEBUG)
ch.setFormatter(formatter)
logger_combined.addHandler(ch)

# File logger: see below META VARIABLES

import time
program_start_time = time.time()

print("\n * Importing libraries...")
from combinedNN_tools import *
from general_tools import *
from trackMemory import *
import preprocessingCombined
import traceback

#############################################################
resultsPath = os.path.expanduser('~/TCDTIMIT/combinedSR/TCDTIMIT/results/allEvalResults.pkl')

logToFile = True; overwriteResults = False

# if you wish to force retrain of networks, set justTest to False, forceTrain in main() to True, and overwriteSubnets to True.
# if True, and justTest=False, even if a network exists it will continue training. If False, it will just be evaluated
forceTrain = True

# use when you want to train a combined network or lipreading-LSTM when you've created a better subnetwork.
# You can load the new subnet (eg lipreading CNN or audio network) in the combined network, and retrain it. You dont' have to redo everything.
overwriteSubnets = True

# JustTest: If True, mainGetResults just runs over the trained networks. If a network doesn't exist, it's skipped
#           If False, ask user to train networks, then start training networks that don't exist.
justTest=False



# TODO: store these in the NetworkParams class instead of global vars...
# (only for lipreading networks): use viseme labels and classification ipv phoneme
viseme=False
getConfusionMatrix = False  # if True, stores confusionMatrix where the .npz and train_info.pkl are stored
# use this for testing with reduced precision. It converts the network weights to float16, then back to float32 for execution.
# This amounts to rounding. Performance should hardly be impacted.
ROUND_PARAMS = False

# use this to test trained networks on the test dataset with noise added.
# This data is generated using audioSR/fixDataset/mergeAudiofiles.py + audioToPkl_perVideo.py and combinedSR/dataToPkl_lipspeakers.py
# It is loaded in in combinedNN_tools/finalEvaluation (also just before training in 'train'. You could also generate noisy training data and train on that, but I haven't tried that
withNoise = False
noiseType = 'white'
ratio_dB = 0
noiseTypes=['white','voices']
ratio_dBs = [0,-3,-5,-10]

def main():
    networkList = [
        # # # # # # # # ### LIPREADING ###
        # # # # # # # # # # # CNN
        # networkToRun(runType="lipreading", CNN_NETWORK="google",LIP_RNN_HIDDEN_LIST=None, forceTrain=forceTrain),
        #networkToRun(runType="lipreading", CNN_NETWORK="resnet50",LIP_RNN_HIDDEN_LIST=None, forceTrain=forceTrain),
<<<<<<< HEAD
        networkToRun(runType="lipreading", CNN_NETWORK="cifar10", LIP_RNN_HIDDEN_LIST=None, forceTrain=forceTrain),
        #
=======
        networkToRun(runType="lipreading", CNN_NETWORK="cifar10_v2", LIP_RNN_HIDDEN_LIST=None, forceTrain=forceTrain),

        # networkToRun(runType="lipreading", CNN_NETWORK="resnet50", cnn_features="dense", LIP_RNN_HIDDEN_LIST=[256, 256],
        #              overwriteSubnets=overwriteSubnets, forceTrain=forceTrain),
        # networkToRun(runType="lipreading", CNN_NETWORK="cifar10", cnn_features="dense", LIP_RNN_HIDDEN_LIST=[256, 256],
        #              overwriteSubnets=overwriteSubnets, forceTrain=forceTrain),

>>>>>>> 373380c0
        # # # # # # # # # #
        # # # # # # # # # # # CNN-LSTM -> by default only the LSTM part is trained (line 713 in build_functions in combinedNN_tools.py
        # # # # # # # # # # #          -> you can train everything (also CNN parameters), but only do this after the CNN-LSTM has trained with fixed CNN parameters, otherwise you'll move far out of your optimal point
        # # # # # compare number of LSTM units
        # networkToRun(runType="lipreading", cnn_features="dense", LIP_RNN_HIDDEN_LIST=[8],
        #              overwriteSubnets=overwriteSubnets, forceTrain=forceTrain,LR_start = 0.01),
        # networkToRun(runType="lipreading", cnn_features="dense", LIP_RNN_HIDDEN_LIST=[64],
        #              overwriteSubnets=overwriteSubnets, forceTrain=forceTrain,LR_start = 0.01),
        # networkToRun(runType="lipreading", cnn_features="dense", LIP_RNN_HIDDEN_LIST=[256],
        #              overwriteSubnets=overwriteSubnets, forceTrain=forceTrain),
        # networkToRun(runType="lipreading", cnn_features="dense", LIP_RNN_HIDDEN_LIST=[256, 256],
        #              overwriteSubnets=overwriteSubnets, forceTrain=forceTrain),
        # networkToRun(runType="lipreading", cnn_features="dense", LIP_RNN_HIDDEN_LIST=[512,512],
        #              overwriteSubnets=overwriteSubnets, forceTrain=forceTrain, LR_start=0.01),

        # # # # # compare with conv
        # networkToRun(runType="lipreading", cnn_features="conv", LIP_RNN_HIDDEN_LIST=[8], overwriteSubnets=overwriteSubnets,
        #                forceTrain=forceTrain,LR_start = 0.01),
        # networkToRun(runType="lipreading", cnn_features="conv", LIP_RNN_HIDDEN_LIST=[64], overwriteSubnets=overwriteSubnets,
        #                forceTrain=forceTrain,LR_start = 0.01),
        # networkToRun(runType="lipreading", cnn_features="conv", LIP_RNN_HIDDEN_LIST=[256], overwriteSubnets=overwriteSubnets,
        #                forceTrain=forceTrain),
        # networkToRun(runType="lipreading", cnn_features="conv", LIP_RNN_HIDDEN_LIST=[256, 256], overwriteSubnets=overwriteSubnets,
        #                forceTrain=forceTrain),
        # networkToRun(runType="lipreading", cnn_features="conv", LIP_RNN_HIDDEN_LIST=[512, 512], overwriteSubnets=overwriteSubnets,
        #              forceTrain=forceTrain),

        # networkToRun(runType="audio", AUDIO_LSTM_HIDDEN_LIST=[8,8], audio_dataset="TIMIT", test_dataset="TIMIT"),
        # networkToRun(runType="audio", AUDIO_LSTM_HIDDEN_LIST=[32,32], audio_dataset="TIMIT", test_dataset="TIMIT"),
        # networkToRun(runType="audio", AUDIO_LSTM_HIDDEN_LIST=[64,64], audio_dataset="TIMIT", test_dataset="TIMIT"),
        # networkToRun(runType="audio", AUDIO_LSTM_HIDDEN_LIST=[256, 256], audio_dataset="TIMIT", test_dataset="TIMIT"),
        # networkToRun(runType="audio", AUDIO_LSTM_HIDDEN_LIST=[512, 512], audio_dataset="TIMIT", test_dataset="TIMIT"),


        #
        #
        # # # ### AUDIO ###  -> see audioSR/RNN.py, there it can run in batch mode which is much faster
        # networkToRun(runType="audio", AUDIO_LSTM_HIDDEN_LIST=[64,64],
        #                audio_dataset="TCDTIMIT", test_dataset="TCDTIMIT"),#,forceTrain=True),
        # networkToRun(runType="audio", AUDIO_LSTM_HIDDEN_LIST=[256, 256],
        #              audio_dataset="combined", test_dataset="TCDTIMIT"),#, forceTrain=True)
        # networkToRun(runType="audio", AUDIO_LSTM_HIDDEN_LIST=[256, 256],
        #              audio_dataset="TCDTIMIT", test_dataset="TCDTIMIT"),  # , forceTrain=True)
        # networkToRun(runType="audio", AUDIO_LSTM_HIDDEN_LIST=[512,512],
        #                audio_dataset="TCDTIMIT", test_dataset="TCDTIMIT"),#,forceTrain=True),
        #
        # networkToRun(runType="audio", AUDIO_LSTM_HIDDEN_LIST=[64,64],
        #                audio_dataset="combined", test_dataset="TCDTIMIT"),  # ,forceTrain=True),
        # networkToRun(runType="audio", AUDIO_LSTM_HIDDEN_LIST=[256, 256],
        #                audio_dataset="combined", test_dataset="TCDTIMIT"),  # ,forceTrain=True),
        # networkToRun(runType="audio", AUDIO_LSTM_HIDDEN_LIST=[512, 512],
        #                audio_dataset="combined", test_dataset="TCDTIMIT"),  # ,forceTrain=True),
        #
        # networkToRun(runType="audio", AUDIO_LSTM_HIDDEN_LIST=[8], audio_dataset="TIMIT", test_dataset="TIMIT"),
        # networkToRun(runType="audio", AUDIO_LSTM_HIDDEN_LIST=[32], audio_dataset="TIMIT", test_dataset="TIMIT"),
        # networkToRun(runType="audio", AUDIO_LSTM_HIDDEN_LIST=[64], audio_dataset="TIMIT", test_dataset="TIMIT"),
        # networkToRun(runType="audio", AUDIO_LSTM_HIDDEN_LIST=[256], audio_dataset="TIMIT", test_dataset="TIMIT"),
        # networkToRun(runType="audio", AUDIO_LSTM_HIDDEN_LIST=[512], audio_dataset="TIMIT", test_dataset="TIMIT"),

        #
        # networkToRun(runType="audio", AUDIO_LSTM_HIDDEN_LIST=[8,8], audio_dataset="TIMIT", test_dataset="TIMIT"),
        # networkToRun(runType="audio", AUDIO_LSTM_HIDDEN_LIST=[32,32], audio_dataset="TIMIT", test_dataset="TIMIT"),
        # networkToRun(runType="audio", AUDIO_LSTM_HIDDEN_LIST=[64,64], audio_dataset="TIMIT", test_dataset="TIMIT"),
        # networkToRun(runType="audio", AUDIO_LSTM_HIDDEN_LIST=[256, 256], audio_dataset="TIMIT", test_dataset="TIMIT"),
        # networkToRun(runType="audio", AUDIO_LSTM_HIDDEN_LIST=[512, 512], audio_dataset="TIMIT", test_dataset="TIMIT"),
        #
        # networkToRun(runType="audio", AUDIO_LSTM_HIDDEN_LIST=[8,8,8], audio_dataset="TIMIT", test_dataset="TIMIT"),
        # networkToRun(runType="audio", AUDIO_LSTM_HIDDEN_LIST=[32,32,32], audio_dataset="TIMIT", test_dataset="TIMIT"),
        # networkToRun(runType="audio", AUDIO_LSTM_HIDDEN_LIST=[64,64,64], audio_dataset="TIMIT", test_dataset="TIMIT"),
        # networkToRun(runType="audio", AUDIO_LSTM_HIDDEN_LIST=[256,256,256], audio_dataset="TIMIT", test_dataset="TIMIT"),
        # networkToRun(runType="audio", AUDIO_LSTM_HIDDEN_LIST=[512,512,512], audio_dataset="TIMIT", test_dataset="TIMIT"),

        # networkToRun(runType="audio", AUDIO_LSTM_HIDDEN_LIST=[8,8,8,8], audio_dataset="TIMIT", test_dataset="TIMIT"),
        # networkToRun(runType="audio", AUDIO_LSTM_HIDDEN_LIST=[32,32,32,32], audio_dataset="TIMIT", test_dataset="TIMIT"),
        # networkToRun(runType="audio", AUDIO_LSTM_HIDDEN_LIST=[64,64,64,64], audio_dataset="TIMIT", test_dataset="TIMIT"),
        # networkToRun(runType="audio", AUDIO_LSTM_HIDDEN_LIST=[256,256,256,256], audio_dataset="TIMIT", test_dataset="TIMIT"),
        # networkToRun(runType="audio", AUDIO_LSTM_HIDDEN_LIST=[512,512,512,512], audio_dataset="TIMIT", test_dataset="TIMIT"),

        #
        # #get the MFCCS
        # networkToRun(runType="audio", AUDIO_LSTM_HIDDEN_LIST=[64, 64], audio_dataset="TIMIT", test_dataset="TIMIT",nbMFCCs=13),
        # networkToRun(runType="audio", AUDIO_LSTM_HIDDEN_LIST=[64, 64], audio_dataset="TIMIT", test_dataset="TIMIT",nbMFCCs=26),
        # networkToRun(runType="audio", AUDIO_LSTM_HIDDEN_LIST=[64, 64], audio_dataset="TIMIT", test_dataset="TIMIT", nbMFCCs=39),
        # networkToRun(runType="audio", AUDIO_LSTM_HIDDEN_LIST=[64, 64], audio_dataset="TIMIT", test_dataset="TIMIT",nbMFCCs=120),
        #
        # # # ### COMBINED ###
        # # # # lipspeakers
        # # different number of FC softmax dense for DENSE
        # networkToRun(cnn_features="dense", LIP_RNN_HIDDEN_LIST=None,
        #                DENSE_HIDDEN_LIST=[256], overwriteSubnets=overwriteSubnets, forceTrain=forceTrain),
        # networkToRun(cnn_features="dense", LIP_RNN_HIDDEN_LIST=None,
        #                DENSE_HIDDEN_LIST=[256,256],overwriteSubnets=overwriteSubnets, forceTrain=forceTrain),
        # networkToRun(cnn_features="dense", LIP_RNN_HIDDEN_LIST=None,
        #                 DENSE_HIDDEN_LIST=[256,256,256],overwriteSubnets=overwriteSubnets, forceTrain=forceTrain),
        # networkToRun(cnn_features="dense", LIP_RNN_HIDDEN_LIST=None,
        #                DENSE_HIDDEN_LIST=[512, 512, 512], overwriteSubnets=overwriteSubnets, forceTrain=forceTrain),
        # # different number of FC softmax dense for CONV
        # networkToRun(cnn_features="conv", LIP_RNN_HIDDEN_LIST=None,
        #              DENSE_HIDDEN_LIST=[256], overwriteSubnets=overwriteSubnets, forceTrain=forceTrain),
        # networkToRun(cnn_features="conv", LIP_RNN_HIDDEN_LIST=None,
        #              DENSE_HIDDEN_LIST=[256, 256], overwriteSubnets=overwriteSubnets, forceTrain=forceTrain),
        # networkToRun(cnn_features="conv", LIP_RNN_HIDDEN_LIST=None,
        #              DENSE_HIDDEN_LIST=[256, 256, 256], overwriteSubnets=overwriteSubnets, forceTrain=forceTrain),
        # networkToRun(cnn_features="conv", LIP_RNN_HIDDEN_LIST=None,
        #              DENSE_HIDDEN_LIST=[512, 512, 512], overwriteSubnets=overwriteSubnets, forceTrain=forceTrain),
        #
        # # impact of small audio network
        # networkToRun(AUDIO_LSTM_HIDDEN_LIST=[32,32],
        #                cnn_features="conv", LIP_RNN_HIDDEN_LIST=[256, 256],
        #                DENSE_HIDDEN_LIST=[512, 512, 512],overwriteSubnets=overwriteSubnets, forceTrain=forceTrain),
        #
        # # lipRNN features as output
        # networkToRun(AUDIO_LSTM_HIDDEN_LIST=[512, 512],
        #              cnn_features="conv", LIP_RNN_HIDDEN_LIST=[256, 256],
        #              DENSE_HIDDEN_LIST=[512, 512, 512], overwriteSubnets=overwriteSubnets, forceTrain=forceTrain),
        # networkToRun(AUDIO_LSTM_HIDDEN_LIST=[512, 512],
        #              cnn_features="conv", LIP_RNN_HIDDEN_LIST=[256, 256],
        #              DENSE_HIDDEN_LIST=[256, 256], overwriteSubnets=overwriteSubnets, forceTrain=forceTrain),
        # networkToRun(AUDIO_LSTM_HIDDEN_LIST=[512, 512],
        #              cnn_features="conv", LIP_RNN_HIDDEN_LIST=[256, 256],
        #              DENSE_HIDDEN_LIST=[256], overwriteSubnets=overwriteSubnets, forceTrain=forceTrain),
        #
        #
        # # not lipRNNfeatures, but 39 phoneme probabilities instaed of lipRNN as outputs. Also see if DENSE_HIDDEN_LIST has influece (Should as we give more easily interpretable results as output (phonen probs instead of RNN features)
        # networkToRun(cnn_features="conv", LIP_RNN_HIDDEN_LIST=[256, 256], lipRNN_features="dense",
        #              DENSE_HIDDEN_LIST=[512, 512, 512], overwriteSubnets=overwriteSubnets, forceTrain=forceTrain),
        # networkToRun(cnn_features="conv", LIP_RNN_HIDDEN_LIST=[256, 256], lipRNN_features="dense",
        #              DENSE_HIDDEN_LIST=[512], overwriteSubnets=overwriteSubnets, forceTrain=forceTrain),
        # # with dense cnn features
        # networkToRun(cnn_features="dense", LIP_RNN_HIDDEN_LIST=[256, 256], lipRNN_features="dense",
        #              DENSE_HIDDEN_LIST=[512, 512, 512], overwriteSubnets=overwriteSubnets, forceTrain=forceTrain),
        # networkToRun(cnn_features="dense", LIP_RNN_HIDDEN_LIST=[256, 256], lipRNN_features="dense",
        #              DENSE_HIDDEN_LIST=[512], overwriteSubnets=overwriteSubnets, forceTrain=forceTrain),
        #
        #
        # # with subNetTraining
        # networkToRun(cnn_features="conv", LIP_RNN_HIDDEN_LIST=[256, 256], lipRNN_features="dense",
        #              DENSE_HIDDEN_LIST=[512, 512, 512], allowSubnetTraining=True, overwriteSubnets=overwriteSubnets, forceTrain=forceTrain),



        # # # TODO: VOLUNTEERS
        # # test lipspeaker trained networks on volunteers
        # networkToRun(runType="lipreading", CNN_NETWORK="google", LIP_RNN_HIDDEN_LIST=None,
        #              test_dataset="TCDTIMITvolunteers", LR_start=0.01),
        # networkToRun(cnn_features="dense", LIP_RNN_HIDDEN_LIST=[256, 256], lipRNN_features="dense",
        #              DENSE_HIDDEN_LIST=[512, 512, 512], test_dataset="TCDTIMITvolunteers"),
        #
        #
        # # ## lipreading
        # networkToRun(runType="lipreading", LIP_RNN_HIDDEN_LIST=None,
        #              dataset="TCDTIMITvolunteers", overwriteSubnets=True, forceTrain=True),
        # networkToRun(runType="lipreading", cnn_features="dense", LIP_RNN_HIDDEN_LIST=[256, 256],
        #              dataset="TCDTIMITvolunteers", overwriteSubnets=True, forceTrain=True),
        #
        # # # #audio test on volunteers
        # networkToRun(runType="audio", AUDIO_LSTM_HIDDEN_LIST=[256, 256], dataset="TCDTIMITvolunteers")




        # # # # Combined
        # networkToRun(cnn_features="dense", LIP_RNN_HIDDEN_LIST=[256, 256], lipRNN_features="dense",
        #              DENSE_HIDDEN_LIST=[512, 512, 512], dataset="TCDTIMITvolunteers"),

        # networkToRun(cnn_features="dense", LIP_RNN_HIDDEN_LIST=None, DENSE_HIDDEN_LIST=[512, 512, 512],
        #              dataset="TCDTIMITvolunteers",overwriteSubnets=True, forceTrain=True),
        # networkToRun(cnn_features="conv",  LIP_RNN_HIDDEN_LIST=None, DENSE_HIDDEN_LIST=[512, 512, 512],
        #              dataset="TCDTIMITvolunteers",overwriteSubnets=True, forceTrain=True),
        #
        # networkToRun(cnn_features="dense", LIP_RNN_HIDDEN_LIST=[64], DENSE_HIDDEN_LIST=[512, 512, 512],
        #              dataset="TCDTIMITvolunteers",overwriteSubnets=True, forceTrain=True),
        # networkToRun(cnn_features="dense", LIP_RNN_HIDDEN_LIST=[256,256], DENSE_HIDDEN_LIST=[512, 512, 512],
        #              dataset="TCDTIMITvolunteers",overwriteSubnets=True, forceTrain=True),
    ]

    #Use this if you want to be careful, and only start training if the network doesn't exist
    if withNoise:
        allResults = []
        for noiseType in noiseTypes:
            for ratio_dB in ratio_dBs:
                results, resultsPath = mainGetResults(networkList, withNoise, noiseType, ratio_dB)
                allResults.append(results)
                # print(allResults)
                # import pdb;pdb.set_trace()

        allNoisePath = os.path.expanduser('~/TCDTIMIT/everything.pkl')
        exportResultsToExcelManyNoise(allResults, allNoisePath)
    else:
        results, resultsPath = mainGetResults(networkList)
        print("\n got all results")
        exportResultsToExcel(results, resultsPath)


    # # # use this if you want to force run the network on train sets.
<<<<<<< HEAD
    #runManyNetworks(networkList)
=======
    # runManyNetworks(networkList)
>>>>>>> 373380c0

# this loads the specified results from networks in networkList
def mainGetResults(networkList, withNoise=False, noiseType='white', ratio_dB=0):
    resultsType = ("roundParams" if ROUND_PARAMS else "") + (
    "_Noise" + noiseType + "_" + str(ratio_dB) if withNoise else "")
    if resultsType == "": resultsType = "default"
    resultsPath = os.path.expanduser('~/TCDTIMIT/storedResults') + resultsType + ".pkl"

    try: prevResults = unpickle(resultsPath)
    except: prevResults = {}

    results = getManyNetworkResults(networkList, resultsType=resultsType,
                                    roundParams=ROUND_PARAMS,
                                    withNoise=withNoise, noiseType=noiseType, ratio_dB=ratio_dB)

    prevResults.update(results)
    saveToPkl(resultsPath, prevResults)
    return prevResults,resultsPath

def exportResultsToExcel(results, path):
    storePath = path.replace(".pkl",".xlsx")
    import xlsxwriter
    workbook = xlsxwriter.Workbook(storePath)


    for runType in results.keys()[1:]: #audio, lipreading, combined:
        worksheet = workbook.add_worksheet(runType) # one worksheet per runType, but then everything is spread out...
        row = 0

        allNets = results[runType]

        # get and write the column titles

        # get the number of parameters. #for audio, only 1 value. For combined/lipreadin: lots of values in a dictionary
        try:nb_paramNames = allNets.items()[0][1]['nb_params'].keys() #first key-value pair, get the value ([1]), then get names of nbParams (=the keys)
        except: nb_paramNames =['nb_params']
        startVals = 4 + len(nb_paramNames)  # column number of first value

        colNames = ['Network Path', 'Network Name','Dataset','Test Dataset']+nb_paramNames + ['Test Cost', 'Test Accuracy', 'Test Top 3 Accuracy']
        for i in range(len(colNames)):
            worksheet.write(0, i, colNames[i])

        # write the data for each network
        for netName in allNets.keys():
            row += 1

            thisNet = allNets[netName]
            # write the path and name
            worksheet.write(row, 0, netName)
            worksheet.write(row, 1, os.path.basename(netName))
            if runType == 'audio':
                worksheet.write(row, 2, thisNet['audio_dataset'])
                worksheet.write(row, 3, thisNet['test_dataset'])
            else:
                worksheet.write(row, 2, thisNet['dataset'])
                worksheet.write(row, 3, thisNet['test_dataset'])

            # now write the params
            try: vals = thisNet['nb_params'].values()  # vals is list of [test_cost, test_acc, test_top3_acc]
            except: vals = [thisNet['nb_params']]
            for i in range(len(vals)):
                worksheet.write(row, 4 + i, vals[i])

            # now write the values
            vals = thisNet['values']  # vals is list of [test_cost, test_acc, test_top3_acc]
            for i in range(len(vals)):
                worksheet.write(row, startVals + i, vals[i])

    workbook.close()

    logger_combined.info("Excel file stored in %s", storePath)


def exportResultsToExcelManyNoise(resultsList, path):
    storePath = path.replace(".pkl", ".xlsx")
    import xlsxwriter
    workbook = xlsxwriter.Workbook(storePath)

    storePath = path.replace(".pkl", ".xlsx")
    import xlsxwriter
    workbook = xlsxwriter.Workbook(storePath)

    row = 0

    if len(resultsList[0]['audio'].keys()) > 0: thisRunType = 'audio'
    if len(resultsList[0]['lipreading'].keys()) > 0: thisRunType = 'lipreading'
    if len(resultsList[0]['combined'].keys()) > 0: thisRunType = 'combined'
    worksheetAudio = workbook.add_worksheet('audio'); audioRow = 0
    worksheetLipreading = workbook.add_worksheet('lipreading'); lipreadingRow = 0
    worksheetCombined = workbook.add_worksheet('combined'); combinedRow = 0

    for r in range(len(resultsList)):
        results = resultsList[r]
        noiseType = results['resultsType']

        for runType in results.keys()[1:]:
            if len(results[runType]) == 0: continue
            if runType == 'audio': worksheet = worksheetAudio; row = audioRow
            if runType == 'lipreading': worksheet = worksheetLipreading; row = lipreadingRow
            if runType == 'combined': worksheet = worksheetCombined; row = combinedRow

            allNets = results[runType]

            # write the column titles
            startVals=5
            colNames = ['Network Path', 'Network Name', 'Dataset', 'Test Dataset', 'Noise Type', 'Test Cost', 'Test Accuracy',
                        'Test Top 3 Accuracy']
            for i in range(len(colNames)):
                worksheet.write(0, i, colNames[i])

            # write the data for each network
            for netName in allNets.keys():
                row += 1

                thisNet = allNets[netName]
                # write the path and name
                worksheet.write(row, 0, netName)
                worksheet.write(row, 1, os.path.basename(netName))
                if runType == 'audio':
                    worksheet.write(row, 2, thisNet['audio_dataset'])
                    worksheet.write(row, 3, thisNet['test_dataset'])
                else:
                    worksheet.write(row, 2, thisNet['dataset'])
                    worksheet.write(row, 3, thisNet['test_dataset'])
                worksheet.write(row, 4, noiseType)


                # now write the values
                vals = thisNet['values']  # vals is list of [test_cost, test_acc, test_top3_acc]
                for i in range(len(vals)):
                    worksheet.write(row, startVals + i, vals[i])

            if runType == 'audio': audioRow = row
            if runType == 'lipreading': lipreadingRow = row
            if runType == 'combined': combinedRow = row

        row += 1

    workbook.close()

    logger_combined.info("Excel file stored in %s", storePath)


class networkToRun:
    def __init__(self,
                 AUDIO_LSTM_HIDDEN_LIST=[256, 256], audio_dataset="TCDTIMIT", nbMFCCs=39, audio_bidirectional=True,
                 CNN_NETWORK="google",
                 cnn_features="conv",
                 LIP_RNN_HIDDEN_LIST=[256, 256],
                 lipRNN_bidirectional = True, lipRNN_features = 'rawRNNfeatures',
                 DENSE_HIDDEN_LIST=[512,512,512],
                 runType="combined",
                 LR_start=0.001,
                 allowSubnetTraining=False,
                 forceTrain=False,
                 overwriteSubnets = False,
                 dataset="TCDTIMIT", test_dataset=None):
        self.AUDIO_LSTM_HIDDEN_LIST = AUDIO_LSTM_HIDDEN_LIST    # LSTM architecture for audio part
        self.CNN_NETWORK            = CNN_NETWORK               # only "google" for now. Could also use resnet50 or cifar10 from lipreading/buildNetworks.py
        self.cnn_features           = cnn_features              # conv or dense: output features of CNN that are passed on. For a CNN combined network, it's passed to the concat layer. For a CNN-LSTM network, it's the features passed to the LSTM lipreading layers
                                                                # conv -> output is 512x7x7=25.088 features -> huge combination FC networks. Performance is better though
        self.LIP_RNN_HIDDEN_LIST    = LIP_RNN_HIDDEN_LIST       # LSTM network on top of the lipreading CNNs
        self.lipRNN_bidirectional   = lipRNN_bidirectional
        self.lipRNN_features        = lipRNN_features
        self.DENSE_HIDDEN_LIST      = DENSE_HIDDEN_LIST         # dense layers for combining audio and lipreading networks

        self.runType                = runType       # audio, lipreading or combined
        self.LR_start               = LR_start
        self.allowSubnetTraining    = allowSubnetTraining   # eg for first time CNN-LSTM training, you need to fix the pretrained CNN parameters or they will be lost during training of the whole network
                                                            # only set this to true for a second round of training on a network that has already been trained, or on combined networks.
        self.forceTrain             = forceTrain   # If False, just test the network outputs when the network already exists.
                                              # If forceTrain == True, train it anyway before testing
                                              # If True, set the LR_start low enough so you don't move too far out of the objective minimum
        self.overwriteSubnets       = overwriteSubnets  #overwrite subnets with seperatly trained lipreading/audio parts. Useful if you've managed to improve a subnet and don't want to retrain the whole combined net from scratch

        # For audio, there are different datasets we can use (TIMIT, TCDTIMIT, combined)
        # this only works for getting the results from the _trainInfo.pkl files for now, not for actually training those networks from here
        # to do that, see audioSR/RNN.py
        self.dataset = dataset
        if test_dataset == None: self.test_dataset = self.dataset  # if just "TCDTIMIT", it's the lipspeakers
        else: self.test_dataset = test_dataset

        # datasetType (of the training set) is used in determining the correct path for this model
        if "TCDTIMIT" in dataset:
            if "volunteers" in dataset:     self.datasetType = "volunteers"
            else:                           self.datasetType = "lipspeakers"
        else:
            self.datasetType = ""

        self.audio_dataset = audio_dataset
        self.nbMFCCs = nbMFCCs
        self.audio_bidirectional = audio_bidirectional


def getManyNetworkResults(networks, resultsType="unknownResults", roundParams=False, withNoise=False,
                          noiseType='white', ratio_dB=0):
    results = {'resultsType': resultsType}
    results['audio'] = {}
    results['lipreading'] = {}
    results['combined'] = {}

    failures = []

    for networkParams in tqdm(networks, total=len(networks)):
        logger_combined.info("\n\n\n\n ################################")
        logger_combined.info("Getting results from network...")
        logger_combined.info("Network properties: ")
        #pprint(vars(networkParams))
        try:
            thisResults = {}
            thisResults['values'] = []
            thisResults['dataset'] = networkParams.dataset
            thisResults['test_dataset'] = networkParams.test_dataset
            thisResults['audio_dataset'] = networkParams.audio_dataset

            model_paths, model_save = getModelPaths(AUDIO_LSTM_HIDDEN_LIST=networkParams.AUDIO_LSTM_HIDDEN_LIST, CNN_NETWORK=networkParams.CNN_NETWORK,
                                                    DENSE_HIDDEN_LIST=networkParams.DENSE_HIDDEN_LIST,
                                                    LIP_RNN_HIDDEN_LIST=networkParams.LIP_RNN_HIDDEN_LIST, lipRNN_features=networkParams.lipRNN_features,
                                                    allowSubnetTraining=networkParams.allowSubnetTraining, audio_bidirectional=networkParams.audio_bidirectional,
                                                    cnn_features=networkParams.cnn_features, dataset=networkParams.dataset,  datasetType=networkParams.datasetType,
                                                    lipRNN_bidirectional=networkParams.lipRNN_bidirectional,
                                                    nbMFCCs=networkParams.nbMFCCs, nbPhonemes=39, runType=networkParams.runType,
                                                    audio_dataset=networkParams.audio_dataset)
            logger_combined.info("Getting results for %s", model_save)

            network_train_info = getNetworkResults(model_save)

            if network_train_info==-1: raise IOError("this model doesn't have any stored results")


            # audio networks can be run on TIMIT or combined as well
            if networkParams.runType == 'audio' and networkParams.audio_dataset != networkParams.test_dataset:
                testType = "_" + networkParams.test_dataset
            elif networkParams.test_dataset != networkParams.dataset:
                testType = "_" + networkParams.test_dataset
            else:    testType = ""
            if roundParams:
                testType = "_roundParams" + testType

            if networkParams.runType != 'lipreading' and withNoise:
                thisResults['values'] = [
                    network_train_info['final_test_cost_' + noiseType + "_" + "ratio" + str(ratio_dB) + testType],
                    network_train_info['final_test_acc_' + noiseType + "_" + "ratio" + str(ratio_dB) + testType],
                    network_train_info['final_test_top3_acc_' + noiseType + "_" + "ratio" + str(ratio_dB) + testType]]
            else:
                thisResults['values'] = [network_train_info['final_test_cost' + testType],
                               network_train_info['final_test_acc' + testType],
                               network_train_info['final_test_top3_acc' + testType]]
            thisResults['nb_params'] = network_train_info['nb_params']

            # eg results['audio']['2Layer_256_256_TIMIT'] = [0.8, 79.5, 92,6]  #test cost, test acc, test top3 acc
            results[networkParams.runType][model_save] = thisResults

        except:
            logger_combined.info('caught this error: ' + traceback.format_exc());
            # import pdb;pdb.set_trace()
            failures.append(networkParams)

    logger_combined.info("\n\nDONE getting stored results from networks")
    logger_combined.info("####################################################")

    if len(failures) > 0:
        logger_combined.info("Couldn't get %s results from %s networks...", resultsType, len(failures))
        for failure in failures:
            pprint(vars(failure))
        if query_yes_no("\nWould you like to evalute the networks now?\n\n"):
            runManyNetworks(failures, withNoise=withNoise,noiseType=noiseType,ratio_dB=ratio_dB)
            mainGetResults(failures, withNoise=withNoise, noiseType=noiseType, ratio_dB=ratio_dB)

        logger_combined.info("Done training.\n\n")
        #import pdb; pdb.set_trace()
    return results


def getNetworkResults(save_name, logger=logger_combined): #copy-pasted from loadPreviousResults
    if os.path.exists(save_name + ".npz") and os.path.exists(save_name + "_trainInfo.pkl"):
        old_train_info = unpickle(save_name + '_trainInfo.pkl')
        if type(old_train_info) == dict:  # normal case
            best_val_acc = max(old_train_info['val_acc'])
            test_cost = min(old_train_info['test_cost'])
            test_acc = max(old_train_info['test_acc'])
            test_topk_acc = max(old_train_info['test_topk_acc'])
            network_train_info = old_train_info  # load old train info so it won't get lost on retrain

            if not 'final_test_cost' in network_train_info.keys():
                network_train_info['final_test_cost'] = min(network_train_info['test_cost'])
            if not 'final_test_acc' in network_train_info.keys():
                network_train_info['final_test_acc'] = max(network_train_info['test_acc'])
            if not 'final_test_top3_acc' in network_train_info.keys():
                network_train_info['final_test_top3_acc'] = max(network_train_info['test_topk_acc'])
        else:
            logger.warning("old trainInfo found, but wrong format: %s", save_name + "_trainInfo.pkl")
            # do nothing
    else:
        return -1
    return network_train_info

    
# networks is a list of dictionaries, where each dictionary contains the needed parameters for training
def runManyNetworks(networks, withNoise=False,noiseType='white',ratio_dB=0):
    results = {}
    failures = []
    for network in tqdm(networks,total=len(networks)):
        print("\n\n\n\n ################################")
        print("Training new network...")
        print("Network properties: ")
        pprint(vars(network))
        try:
            model_save, test_results = runNetwork(AUDIO_LSTM_HIDDEN_LIST     = network.AUDIO_LSTM_HIDDEN_LIST,
                                                  CNN_NETWORK            = network.CNN_NETWORK,
                                                  cnn_features           = network.cnn_features,
                                                  LIP_RNN_HIDDEN_LIST    = network.LIP_RNN_HIDDEN_LIST,
                                                  lipRNN_bidirectional   = network.lipRNN_bidirectional, lipRNN_features= network.lipRNN_features,
                                                  DENSE_HIDDEN_LIST      = network.DENSE_HIDDEN_LIST, dataset=network.dataset,
                                                  datasetType            = network.datasetType, test_dataset=network.test_dataset,
                                                  runType                = network.runType,
                                                  LR_start               = network.LR_start,
                                                  allowSubnetTraining    = network.allowSubnetTraining,
                                                  forceTrain             = network.forceTrain,
                                                  overwriteSubnets       = network.overwriteSubnets,
                                                  audio_dataset=network.audio_dataset,
                                                  withNoise=withNoise,noiseType=noiseType,ratio_dB=ratio_dB)
            print(model_save)
            name = model_save + ("_Noise" +noiseType+"_"+str(ratio_dB) if withNoise else "")
            results[name] = test_results #should be test_cost, test_acc, test_topk_acc

        except:
            print('caught this error: ' + traceback.format_exc());
            #import pdb;            pdb.set_trace()

            failures.append(network)
    print("#########################################################")
    print("\n\n\n DONE running all networks")

    if len(failures) > 0:
        print("Some networks failed to run...")
        #import pdb;pdb.set_trace()
    return results

def runNetwork(AUDIO_LSTM_HIDDEN_LIST, CNN_NETWORK, cnn_features, lipRNN_bidirectional, LIP_RNN_HIDDEN_LIST, lipRNN_features, DENSE_HIDDEN_LIST,
               dataset, datasetType, test_dataset, runType, LR_start, allowSubnetTraining, overwriteSubnets, forceTrain, audio_dataset, withNoise=False, noiseType='white', ratio_dB=0):

    batch_size_audio = 1  #only works processing 1 video at a time. The lipreading CNN then processes as a batch all the images in this video
    max_num_epochs = 20
    
    nbMFCCs = 39 # num of features to use -> see 'utils.py' in convertToPkl under processDatabase
    nbPhonemes = 39  # number output neurons
    audio_bidirectional = True

    logger_combined.info("LR_start = %s", str(LR_start))
    LR_decay= 0.5#0.7071
    logger_combined.info("LR_decay = %s", str(LR_decay))
    

    # get paths of subnetworks, save in model_paths.
    # path to save this network = model_save.

    model_paths, model_save = getModelPaths(AUDIO_LSTM_HIDDEN_LIST, CNN_NETWORK, DENSE_HIDDEN_LIST,
                                                       LIP_RNN_HIDDEN_LIST, lipRNN_features, allowSubnetTraining, audio_bidirectional,
                                                       cnn_features, dataset, datasetType, lipRNN_bidirectional,
                                                       nbMFCCs, nbPhonemes, runType, audio_dataset)
    if not os.path.exists(os.path.dirname(model_save)): os.makedirs(os.path.dirname(model_save))
    # log file
    if logToFile:
        if ".npz" in model_save: logFile = model_save.replace(".npz",'.log')
        else: logFile = model_save + ".log"
        if os.path.exists(logFile):
            fh = logging.FileHandler(logFile)       # append to existing log
        else:
            fh = logging.FileHandler(logFile, 'w')  # create new logFile
        fh.setLevel(logging.DEBUG)
        fh.setFormatter(formatter)
        logger_combined.addHandler(fh)

        print("log file: ", logFile)
    #############################################################

    
    logger_combined.info("\n\n\n\n STARTING NEW EVALUATION/TRAINING SESSION AT " + strftime("%Y-%m-%d %H:%M:%S", gmtime()))
    
    ##### IMPORTING DATA #####
    # Set locations for DATA, LOG, PARAMETERS, TRAIN info
    if "TCDTIMIT" in dataset: dataset = "TCDTIMIT" #so it works for both volunteers and lipspeakers
    root_dir = os.path.expanduser('~/TCDTIMIT/combinedSR/' + dataset)
    database_binaryDir = root_dir + '/binary'
    processedDir = database_binaryDir + "_finalProcessed"

    # lipspeakers: load all in mem at start; volunteers -> not possible, so load per speaker
    if datasetType == "lipspeakers":
        loadPerSpeaker = False
    else:
        loadPerSpeaker = True


    logger_combined.info('  data source: ' + database_binaryDir)
    storeProcessed = True  # if you have about 10GB hdd space, you can increase the speed by not reprocessing it each iteration
    # you can just run this program and it will generate the files the first time it encounters them, or generate them manually with datasetToPkl.py

    # some data for debugging
    debugFunctions = False; debugData = None
    if debugFunctions:
        debugData, datasetFiles, testSpeakerFiles = getData(database_binaryDir, datasetType, processedDir, getDebugData=True)
    else:
        datasetFiles, testSpeakerFiles = getData(database_binaryDir, datasetType, processedDir, getDebugData=False)

    ##### BUIDING MODEL #####
    logger_combined.info('\n\n* Building network ...')
    network = NeuralNetwork('combined', data=debugData, loadPerSpeaker = loadPerSpeaker, test_dataset=test_dataset,
                            num_features=nbMFCCs, lstm_hidden_list=AUDIO_LSTM_HIDDEN_LIST,
                            num_output_units=nbPhonemes, bidirectional=audio_bidirectional,
                            cnn_network=CNN_NETWORK, cnn_features = cnn_features,
                            lipRNN_hidden_list=LIP_RNN_HIDDEN_LIST, lipRNN_bidirectional=lipRNN_bidirectional,
                            lipRNN_features=lipRNN_features, dense_hidden_list=DENSE_HIDDEN_LIST,
                            model_paths=model_paths, save_name=model_save,
                            debug=False)


    # get the name of the model we're training/evaluating
    logger_combined.info(' Network built. \n\nTrying to load stored model: %s', runType)

    # Try to load stored model
    success = network.setNetworkParams(runType, overwriteSubnets=overwriteSubnets)

    ##### COMPILING FUNCTIONS #####
    logger_combined.info("\n\n* Compiling functions ...")
<<<<<<< HEAD
    network.build_functions(runType=runType, train=True, debug=debugFunctions,
=======
    network.build_functions(runType=runType, train=True, debug=False,
>>>>>>> 373380c0
                            allowSubnetTraining=allowSubnetTraining)

    # if runType model already exists (and loaded successfully), just TEST it.


    if success and not forceTrain:
        if ROUND_PARAMS: #safety for if we forget to set round_params to false when training
            logger_combined.info("Loading Rounded Parameters...")
            network.setNetworkParams(runType, roundParams=ROUND_PARAMS, overwriteSubnets=overwriteSubnets)

<<<<<<< HEAD
=======
        logger_combined.info("\n\n* Evaluating Test set ...")

>>>>>>> 373380c0
        if withNoise:
            noiseTypes = ['white', 'voices']
            ratio_dBs = [0, -3, -5, -10]
            for noiseType in noiseTypes:
                for ratio_dB in ratio_dBs:
                    testResults = network.finalNetworkEvaluation(save_name=model_save,
                                                                 database_binaryDir=database_binaryDir,
                                                                 processedDir=processedDir, runType=runType,
                                                                 storeProcessed=storeProcessed,
                                                                 testSpeakerFiles=testSpeakerFiles, withPreds=getConfusionMatrix,
                                                                 withNoise = withNoise, noiseType = noiseType, ratio_dB = ratio_dB,
                                                                 roundParams=ROUND_PARAMS)
        else:
            testResults = network.finalNetworkEvaluation(save_name=model_save,
                                                         database_binaryDir=database_binaryDir, viseme=viseme,
                                                         processedDir=processedDir, runType=runType,
                                                         storeProcessed=storeProcessed,
                                                         testSpeakerFiles=testSpeakerFiles, withPreds=getConfusionMatrix,
                                                         withNoise=withNoise, noiseType=noiseType, ratio_dB=ratio_dB,
                                                         roundParams=ROUND_PARAMS)

    else: # network doesn't exist, we need to train it first. Or we forced training
        # if we loaded an existing network and force training, make LRsmaller so we don't lose the benefits of our pretrained network
        if forceTrain and success: LR_start = LR_start/10.0
        ##### TRAINING #####
        logger_combined.info("\n\n* Training ...")


        testResults = network.train(datasetFiles, database_binaryDir=database_binaryDir, runType=runType,
                      storeProcessed=True, processedDir=processedDir, viseme=viseme,
                      num_epochs=max_num_epochs,
                      batch_size=batch_size_audio, LR_start=LR_start, LR_decay=LR_decay,
                      compute_confusion=False, debug=False,
                      justTest=justTest, withNoise=withNoise, noiseType=noiseType, ratio_dB=ratio_dB,
                      save_name=model_save)

    logger_combined.info("\n\n* Done")
    logger_combined.info('Total time: {:.3f}'.format(time.time() - program_start_time))

    # close the log file handler to be able to log to new file
    if logToFile:
        fh.close()
        logger_combined.removeHandler(fh)
<<<<<<< HEAD
    testResults = None
=======
>>>>>>> 373380c0

    return model_save, testResults #so you know which network has been trained

def getData(database_binaryDir, datasetType, processedDir, getDebugData=False):
    # just get the names
    testVolunteerNumbers = ["13F", "15F", "21M", "23M", "24M", "25M", "28M", "29M", "30F", "31F", "34M", "36F", "37F",
                            "43F", "47M", "51F", "54M"];
    testVolunteers = [str(testNumber) + ".pkl" for testNumber in testVolunteerNumbers];
    lipspeakers = ["Lipspkr1.pkl", "Lipspkr2.pkl", "Lipspkr3.pkl"];
    allSpeakers = [f for f in os.listdir(database_binaryDir) if
                   os.path.isfile(os.path.join(database_binaryDir, f)) and os.path.splitext(f)[1] == ".pkl"]
    trainVolunteers = [f for f in allSpeakers if not (f in testVolunteers or f in lipspeakers)];
    if datasetType == "combined":
        trainingSpeakerFiles = trainVolunteers + lipspeakers
        testSpeakerFiles = testVolunteers
    else:  # datasetType == "volunteers":
        trainingSpeakerFiles = trainVolunteers
        testSpeakerFiles = testVolunteers

    datasetFiles = [trainingSpeakerFiles, testSpeakerFiles]  #lipspeakers are loaded all together in combinedNN_tools.py
    # get a sample of the dataset to debug the network
    if getDebugData:
        if datasetType == "lipspeakers":
            lipspkr_path = os.path.expanduser("~/TCDTIMIT/combinedSR/TCDTIMIT/binaryLipspeakers/allLipspeakersTest.pkl")
            logger_combined.info("data: lipspkr_path")
            debugData = unpickle(lipspkr_path)
        else:
            debugData, _, _ = preprocessingCombined.getOneSpeaker(trainingSpeakerFiles[0],
                                                             sourceDataDir=database_binaryDir,
                                                             storeProcessed=True,
                                                             processedDir=processedDir,
                                                             trainFraction=1.0, validFraction=0.0,
                                                             verbose=False)

        return debugData, datasetFiles, testSpeakerFiles
    else:
        return datasetFiles, testSpeakerFiles


def getModelPaths(AUDIO_LSTM_HIDDEN_LIST, CNN_NETWORK, DENSE_HIDDEN_LIST, LIP_RNN_HIDDEN_LIST, lipRNN_features, allowSubnetTraining,
                  audio_bidirectional, cnn_features, dataset, datasetType, lipRNN_bidirectional, nbMFCCs,
                  nbPhonemes, runType, audio_dataset="combined"): #combined audio dataset means both TIMIT and TCDTIMIT data
    # ugly hack for volunteers
    if "TCDTIMIT" in dataset:
        dataset = "TCDTIMIT"
    model_paths = {}
    # path of combined network (audio+lip+combining)
    root_dir = os.path.expanduser('~/TCDTIMIT/combinedSR/' + dataset)
    store_dir = root_dir + os.sep + "results" + os.sep + ("CNN_LSTM" if LIP_RNN_HIDDEN_LIST != None else "CNN") + (os.sep + datasetType if datasetType != "" else "")
    if not os.path.exists(store_dir): os.makedirs(store_dir)

    model_name = "RNN__" + str(len(AUDIO_LSTM_HIDDEN_LIST)) + "_LSTMLayer" + '_'.join(
            [str(layer) for layer in AUDIO_LSTM_HIDDEN_LIST]) \
                 + "_nbMFCC" + str(nbMFCCs) + ("_bidirectional" if audio_bidirectional else "_unidirectional") + "__" \
                 + "CNN_" + CNN_NETWORK + "_" + cnn_features \
                 + ("_lipRNN_" if LIP_RNN_HIDDEN_LIST != None else "") + (
                 '_'.join([str(layer) for layer in LIP_RNN_HIDDEN_LIST]) if LIP_RNN_HIDDEN_LIST != None else "") \
                 + ("_RNNfeaturesDense" if lipRNN_features == 'dense' else "") \
                 + ("_allowSubnetTraining" if allowSubnetTraining else "") + "__" \
                 + "FC_" + '_'.join([str(layer) for layer in DENSE_HIDDEN_LIST]) + "__" \
                 + dataset + ("_" + datasetType if datasetType!="" else "")
    model_paths['combined'] = os.path.join(store_dir, model_name + ".npz")


    # for loading stored audio models
    #audio_dataset = "combined" # = TCDTIMIT + TIMIT datasets
    audio_model_name = str(len(AUDIO_LSTM_HIDDEN_LIST)) + "_LSTMLayer" + '_'.join(
            [str(layer) for layer in AUDIO_LSTM_HIDDEN_LIST]) + "_nbMFCC" + str(nbMFCCs) + \
                       ("_bidirectional" if audio_bidirectional else "_unidirectional") + "_" + audio_dataset
    audio_model_dir = os.path.expanduser("~/TCDTIMIT/audioSR/" + audio_dataset + "/results")
    model_paths['audio'] = os.path.join(audio_model_dir, audio_model_name + ".npz")


    # for loading stored lipreading models
    lip_model_dir = os.path.join(os.path.expanduser('~/TCDTIMIT/lipreading/' + dataset + "/results/CNN"))

    network_type = CNN_NETWORK
    lip_CNN_model_name = (datasetType + "_" if datasetType != "" else "") + network_type + "_" + ("viseme" if viseme else "phoneme") + str(nbPhonemes)
    model_paths['CNN'] = os.path.join(lip_model_dir, lip_CNN_model_name + ".npz")
    # for binary CNN networks
    if "binary" in CNN_NETWORK:
        lip_model_dir += "_binaryNet"
        lip_CNN_model_name = datasetType + "_" + network_type + "_" + ("viseme" if viseme else "phoneme") + str(nbPhonemes) + "_binary"
        model_paths['CNN'] = os.path.join(lip_model_dir, lip_CNN_model_name +".npz")

    # for CNN-LSTM networks
    elif LIP_RNN_HIDDEN_LIST != None:
        lip_model_dir += "_LSTM"
        lip_CNN_LSTM_model_name = lip_CNN_model_name + "_LSTM" + (
        "_bidirectional" if lipRNN_bidirectional else "_unidirectional") \
                                  + "_" + '_'.join([str(layer) for layer in LIP_RNN_HIDDEN_LIST]) + "_" + cnn_features \
                                  + ("_viseme" if viseme else "")
        model_paths['CNN_LSTM'] = os.path.join(lip_model_dir, lip_CNN_LSTM_model_name + ".npz")


    # set correct paths for storage of results
    if runType == 'audio':
        model_save = model_paths['audio']
        store_dir = audio_model_dir
    elif runType == 'lipreading':
        store_dir = lip_model_dir
        if LIP_RNN_HIDDEN_LIST != None:
            model_save = model_paths['CNN_LSTM']
        else:
            model_save = model_paths['CNN']
    elif runType == 'combined':
        model_save = model_paths['combined']
    else:
        raise IOError("can't save network params; network type not found")
    model_save = model_save.replace(".npz", "")
    return model_paths, model_save


if __name__ == "__main__":
    main()<|MERGE_RESOLUTION|>--- conflicted
+++ resolved
@@ -77,10 +77,6 @@
         # # # # # # # # # # # CNN
         # networkToRun(runType="lipreading", CNN_NETWORK="google",LIP_RNN_HIDDEN_LIST=None, forceTrain=forceTrain),
         #networkToRun(runType="lipreading", CNN_NETWORK="resnet50",LIP_RNN_HIDDEN_LIST=None, forceTrain=forceTrain),
-<<<<<<< HEAD
-        networkToRun(runType="lipreading", CNN_NETWORK="cifar10", LIP_RNN_HIDDEN_LIST=None, forceTrain=forceTrain),
-        #
-=======
         networkToRun(runType="lipreading", CNN_NETWORK="cifar10_v2", LIP_RNN_HIDDEN_LIST=None, forceTrain=forceTrain),
 
         # networkToRun(runType="lipreading", CNN_NETWORK="resnet50", cnn_features="dense", LIP_RNN_HIDDEN_LIST=[256, 256],
@@ -88,7 +84,6 @@
         # networkToRun(runType="lipreading", CNN_NETWORK="cifar10", cnn_features="dense", LIP_RNN_HIDDEN_LIST=[256, 256],
         #              overwriteSubnets=overwriteSubnets, forceTrain=forceTrain),
 
->>>>>>> 373380c0
         # # # # # # # # # #
         # # # # # # # # # # # CNN-LSTM -> by default only the LSTM part is trained (line 713 in build_functions in combinedNN_tools.py
         # # # # # # # # # # #          -> you can train everything (also CNN parameters), but only do this after the CNN-LSTM has trained with fixed CNN parameters, otherwise you'll move far out of your optimal point
@@ -284,11 +279,7 @@
 
 
     # # # use this if you want to force run the network on train sets.
-<<<<<<< HEAD
-    #runManyNetworks(networkList)
-=======
     # runManyNetworks(networkList)
->>>>>>> 373380c0
 
 # this loads the specified results from networks in networkList
 def mainGetResults(networkList, withNoise=False, noiseType='white', ratio_dB=0):
@@ -714,11 +705,7 @@
 
     ##### COMPILING FUNCTIONS #####
     logger_combined.info("\n\n* Compiling functions ...")
-<<<<<<< HEAD
-    network.build_functions(runType=runType, train=True, debug=debugFunctions,
-=======
     network.build_functions(runType=runType, train=True, debug=False,
->>>>>>> 373380c0
                             allowSubnetTraining=allowSubnetTraining)
 
     # if runType model already exists (and loaded successfully), just TEST it.
@@ -729,11 +716,8 @@
             logger_combined.info("Loading Rounded Parameters...")
             network.setNetworkParams(runType, roundParams=ROUND_PARAMS, overwriteSubnets=overwriteSubnets)
 
-<<<<<<< HEAD
-=======
         logger_combined.info("\n\n* Evaluating Test set ...")
 
->>>>>>> 373380c0
         if withNoise:
             noiseTypes = ['white', 'voices']
             ratio_dBs = [0, -3, -5, -10]
@@ -777,10 +761,6 @@
     if logToFile:
         fh.close()
         logger_combined.removeHandler(fh)
-<<<<<<< HEAD
-    testResults = None
-=======
->>>>>>> 373380c0
 
     return model_save, testResults #so you know which network has been trained
 
