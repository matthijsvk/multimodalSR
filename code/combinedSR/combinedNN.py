from __future__ import print_function

import warnings
from time import gmtime, strftime

warnings.simplefilter("ignore", UserWarning)  # cuDNN warning

import logging
import formatting


logger_combined = logging.getLogger('combined')
logger_combined.setLevel(logging.DEBUG)
FORMAT = '[$BOLD%(filename)s$RESET:%(lineno)d][%(levelname)-5s]: %(message)s '
formatter = logging.Formatter(formatting.formatter_message(FORMAT, False))

# create console handler with a higher log level
ch = logging.StreamHandler()
ch.setLevel(logging.DEBUG)
ch.setFormatter(formatter)
logger_combined.addHandler(ch)

# File logger: see below META VARIABLES

import time
program_start_time = time.time()

print("\n * Importing libraries...")
from combinedNN_tools import *
from general_tools import *
import preprocessingCombined

##### SCRIPT META VARIABLES #####
VERBOSE = True
compute_confusion = False  # TODO: ATM this is not implemented

batch_size_audio = 1
<<<<<<< HEAD
num_epochs = 20
=======
num_epochs = 50
>>>>>>> 0774c87d

nbMFCCs = 39 # num of features to use -> see 'utils.py' in convertToPkl under processDatabase
nbPhonemes = 39  # number output neurons
LSTM_HIDDEN_LIST = [64,64]
BIDIRECTIONAL = True

CNN_NETWORK = "google"
<<<<<<< HEAD
DENSE_HIDDEN_LIST = [512,256,256]
=======
DENSE_HIDDEN_LIST = [128]
>>>>>>> 0774c87d

# Decaying LR
LR_start = 0.01
logger_combined.info("LR_start = %s", str(LR_start))
LR_fin = 0.0000001
logger_combined.info("LR_fin = %s", str(LR_fin))
#LR_decay = (LR_fin / LR_start) ** (1. / num_epochs)  # each epoch, LR := LR * LR_decay
LR_decay= 0.5
logger_combined.info("LR_decay = %s", str(LR_decay))

#############################################################
# Set locations for DATA, LOG, PARAMETERS, TRAIN info
dataset = "TCDTIMIT"
root_dir = os.path.expanduser('~/TCDTIMIT/combinedSR/' + dataset)
store_dir = root_dir + "/results"
if not os.path.exists(store_dir): os.makedirs(store_dir)

database_binaryDir = root_dir + '/binary'
processedDir = database_binaryDir + "_finalProcessed"
datasetType = "volunteers";


# audio network + cnnNetwork + classifierNetwork
model_name = "RNN__" + str(len(LSTM_HIDDEN_LIST)) + "_LSTMLayer" + '_'.join([str(layer) for layer in LSTM_HIDDEN_LIST]) \
             + "_nbMFCC" + str(nbMFCCs) + ("_bidirectional" if BIDIRECTIONAL else "_unidirectional") +  "_" \
             + "CNN__" + CNN_NETWORK + "_" + '_'.join([str(layer) for layer in DENSE_HIDDEN_LIST]) + "__" + dataset + "_" + datasetType
model_load = os.path.join(store_dir, model_name + ".npz")
model_save = os.path.join(store_dir, model_name)

# for loading stored audio models
audio_dataset = "combined" # TCDTIMIT + TIMIT datasets
audio_model_name = str(len(LSTM_HIDDEN_LIST)) + "_LSTMLayer" + '_'.join(
        [str(layer) for layer in LSTM_HIDDEN_LIST])  + "_nbMFCC" + str(nbMFCCs) + \
        ("_bidirectional" if BIDIRECTIONAL else "_unidirectional") + "_" + audio_dataset
audio_model_dir = os.path.expanduser("~/TCDTIMIT/audioSR/"+audio_dataset+"/results")
audio_model_path = os.path.join(audio_model_dir, audio_model_name + ".npz")

# for loading stored lipreading models
viseme = False; network_type = "google"
lip_model_name = datasetType + "_" + network_type + "_" + ("viseme" if viseme else "phoneme") + str(nbPhonemes)
lip_model_dir = os.path.join(os.path.expanduser('~/TCDTIMIT/lipreading/' + dataset + "/results"))
lip_model_path = os.path.join(lip_model_dir, lip_model_name+".npz")



# log file
logFile = store_dir + os.sep + model_name + '.log'
if os.path.exists(logFile):
    fh = logging.FileHandler(logFile)  # append to existing log
else:
    fh = logging.FileHandler(logFile, 'w')  # create new logFile
fh.setLevel(logging.DEBUG)
fh.setFormatter(formatter)
logger_combined.addHandler(fh)
#############################################################


logger_combinedtools.info("\n\n\n\n STARTING NEW TRAINING SESSION AT " + strftime("%Y-%m-%d %H:%M:%S", gmtime()))

##### IMPORTING DATA #####

logger_combined.info('  data source: ' + database_binaryDir)
logger_combined.info('  model target: ' + model_save + '.npz')

storeProcessed = False  # if you have about 10GB hdd space, you can increase the speed by not reprocessing it each iteration
# you can just run this program and it will generate the files the first time it encounters them, or generate them manually with datasetToPkl.py

# just get the names
testVolunteerNumbers = ["13F", "15F", "21M", "23M", "24M", "25M", "28M", "29M", "30F", "31F", "34M", "36F", "37F",
                        "43F", "47M", "51F", "54M"];
testVolunteers = [str(testNumber) + ".pkl" for testNumber in testVolunteerNumbers];
lipspeakers = ["Lipspkr1.pkl", "Lipspkr2.pkl", "Lipspkr3.pkl"];
allSpeakers = [f for f in os.listdir(database_binaryDir) if
               os.path.isfile(os.path.join(database_binaryDir, f)) and os.path.splitext(f)[1] == ".pkl"]
trainVolunteers = [f for f in allSpeakers if not (f in testVolunteers or f in lipspeakers)];

if datasetType == "combined":
    trainingSpeakerFiles = trainVolunteers + lipspeakers
    testSpeakerFiles = testVolunteers
elif datasetType == "volunteers":
    trainingSpeakerFiles = trainVolunteers
    testSpeakerFiles = testVolunteers
else:
    raise Exception("invalid dataset entered")
datasetFiles = [trainingSpeakerFiles, testSpeakerFiles]


# get a sample of the dataset to debug the network
dataset_test, _, _ = preprocessingCombined.getOneSpeaker(trainingSpeakerFiles[0],
                                                         sourceDataDir=database_binaryDir,
                                                         storeProcessed=True,
                                                         processedDir=processedDir,
                                                         trainFraction=1.0, validFraction=0.0,
                                                         verbose=True)
# import pdb;pdb.set_trace()

##### BUIDING MODEL #####
logger_combined.info('\n* Building network ...')
network = NeuralNetwork('combined', dataset_test,
                            num_features=nbMFCCs, lstm_hidden_list=LSTM_HIDDEN_LIST,
                            num_output_units=nbPhonemes, bidirectional=BIDIRECTIONAL,
                            cnn_network=CNN_NETWORK,
                            dense_hidden_list=DENSE_HIDDEN_LIST,
                            debug=False)

# print number of parameters
nb_params_CNN = lasagne.layers.count_params(network.CNN_lout_features)
nb_params_RNN = lasagne.layers.count_params(network.RNN_lout_features)
nb_params = lasagne.layers.count_params(network.combined_lout)
logger_combined.info(" # params CNN: %s", nb_params_CNN)
logger_combined.info(" # params RNN: %s", nb_params_RNN)
logger_combined.info(" # params combining: %s", nb_params - nb_params_CNN - nb_params_RNN)
logger_combined.info(" # params whole network: %s", nb_params)

# Try to load stored model
logger_combined.info(' Network built. Trying to load stored model: %s', model_load)
success = network.load_model(model_type='combined', model_path=model_load)
if success == -1:
    logger_combined.warning("No complete network found, loading parts...")
    logger_combined.info("CNN : %s", lip_model_path)
    logger_combined.info("RNN : %s", audio_model_path)

    network.load_model(model_type='CNN', model_path=lip_model_path)
    network.load_model(model_type='RNN', model_path=audio_model_path)


##### COMPILING FUNCTIONS #####
logger_combined.info("\n* Compiling functions ...")
network.build_functions(train=True, debug=False)

##### TRAINING #####
logger_combined.info("\n* Training ...")

network.train(datasetFiles, database_binaryDir=database_binaryDir, runType='combined',
                  storeProcessed=True, processedDir=processedDir,
                  num_epochs=num_epochs,
                  batch_size=batch_size_audio, LR_start=LR_start, LR_decay=LR_decay,
                  compute_confusion=False, debug=True, save_name=model_save)

logger_combined.info("\n* Done")
logger_combined.info('Total time: {:.3f}'.format(time.time() - program_start_time))

<|MERGE_RESOLUTION|>--- conflicted
+++ resolved
@@ -35,11 +35,7 @@
 compute_confusion = False  # TODO: ATM this is not implemented
 
 batch_size_audio = 1
-<<<<<<< HEAD
 num_epochs = 20
-=======
-num_epochs = 50
->>>>>>> 0774c87d
 
 nbMFCCs = 39 # num of features to use -> see 'utils.py' in convertToPkl under processDatabase
 nbPhonemes = 39  # number output neurons
@@ -47,11 +43,7 @@
 BIDIRECTIONAL = True
 
 CNN_NETWORK = "google"
-<<<<<<< HEAD
 DENSE_HIDDEN_LIST = [512,256,256]
-=======
-DENSE_HIDDEN_LIST = [128]
->>>>>>> 0774c87d
 
 # Decaying LR
 LR_start = 0.01
@@ -159,7 +151,7 @@
 
 # print number of parameters
 nb_params_CNN = lasagne.layers.count_params(network.CNN_lout_features)
-nb_params_RNN = lasagne.layers.count_params(network.RNN_lout_features)
+nb_params_RNN = lasagne.layers.count_params(network.audioNet_lout_features)
 nb_params = lasagne.layers.count_params(network.combined_lout)
 logger_combined.info(" # params CNN: %s", nb_params_CNN)
 logger_combined.info(" # params RNN: %s", nb_params_RNN)
