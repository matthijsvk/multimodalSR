from __future__ import print_function

import warnings
from time import gmtime, strftime
from pprint import pprint  #printing properties of networkToRun objects
#pprint(vars(a))

warnings.simplefilter("ignore", UserWarning)  # cuDNN warning

import logging
import formatting
import os
from tqdm import tqdm

logger_combined = logging.getLogger('combined')
logger_combined.setLevel(logging.DEBUG)
FORMAT = '[$BOLD%(filename)s$RESET:%(lineno)d][%(levelname)-5s]: %(message)s '
formatter = logging.Formatter(formatting.formatter_message(FORMAT, False))

# create console handler with a higher log level
ch = logging.StreamHandler()
ch.setLevel(logging.DEBUG)
ch.setFormatter(formatter)
logger_combined.addHandler(ch)

# File logger: see below META VARIABLES

import time
program_start_time = time.time()

print("\n * Importing libraries...")
from combinedNN_tools import *
from general_tools import *
from trackMemory import *
import preprocessingCombined
import traceback

###################### Script settings #######################################
resultsPath = os.path.expanduser('~/TCDTIMIT/combinedSR/TCDTIMIT/results/allEvalResults.pkl')

logToFile = True; overwriteResults = False

# if you wish to force retrain of networks, set justTest to False, forceTrain in main() to True, and overwriteSubnets to True.
# if True, and justTest=False, even if a network exists it will continue training. If False, it will just be evaluated
forceTrain = False
autoTrain = False # if true, automatically starts training of a network of which we couldn't find results (probably because it hadn't been trained yet)

# use when you want to train a combined network or lipreading-LSTM when you've created a better subnetwork.
# You can load the new subnet (eg lipreading CNN or audio network) in the combined network, and retrain it. You dont' have to redo everything.
overwriteSubnets = False

# JustTest: If True, mainGetResults just runs over the trained networks. If a network doesn't exist, it's skipped
#           If False, ask user to train networks, then start training networks that don't exist.
justTest=False

# TODO: store these in the NetworkParams class instead of global vars...
# (only for lipreading networks): use viseme labels and classification ipv phoneme
viseme=False
getConfusionMatrix = False  # if True, stores confusionMatrix where the .npz and train_info.pkl are stored
# use this for testing with reduced precision. It converts the network weights to float16, then back to float32 for execution.
# This amounts to rounding. Performance should hardly be impacted.
ROUND_PARAMS = False

# use this to test trained networks on the test dataset with noise added.
# This data is generated using audioSR/fixDataset/mergeAudiofiles.py + audioToPkl_perVideo.py and combinedSR/dataToPkl_lipspeakers.py
# It is loaded in in combinedNN_tools/finalEvaluation (also just before training in 'train'. You could also generate noisy training data and train on that, but I haven't tried that
withNoise = False
noiseTypes=['white','voices']
ratio_dBs = [0,-3,-5,-10]

###################### Script code #######################################

def main():
    networkList = [
<<<<<<< HEAD
        # # # # # # ### LIPREADING ###
        # # # # # # # # # CNN
        # networkToRun(runType="lipreading", CNN_NETWORK="google",LIP_RNN_HIDDEN_LIST=None, forceTrain=forceTrain),
        # networkToRun(runType="lipreading", CNN_NETWORK="resnet50",LIP_RNN_HIDDEN_LIST=None, forceTrain=forceTrain),
        # networkToRun(runType="lipreading", CNN_NETWORK="cifar10", LIP_RNN_HIDDEN_LIST=None, forceTrain=forceTrain),
        #
=======
        # # # # # # # # ### LIPREADING ###
        # # # # # # # # # # # CNN
        # networkToRun(runType="lipreading", CNN_NETWORK="google",LIP_RNN_HIDDEN_LIST=None, forceTrain=forceTrain),
        #networkToRun(runType="lipreading", CNN_NETWORK="resnet50",LIP_RNN_HIDDEN_LIST=None, forceTrain=forceTrain),
        networkToRun(runType="lipreading", CNN_NETWORK="cifar10_v2", LIP_RNN_HIDDEN_LIST=None, forceTrain=forceTrain),

        # networkToRun(runType="lipreading", CNN_NETWORK="resnet50", cnn_features="dense", LIP_RNN_HIDDEN_LIST=[256, 256],
        #              overwriteSubnets=overwriteSubnets, forceTrain=forceTrain),
        # networkToRun(runType="lipreading", CNN_NETWORK="cifar10", cnn_features="dense", LIP_RNN_HIDDEN_LIST=[256, 256],
        #              overwriteSubnets=overwriteSubnets, forceTrain=forceTrain),

>>>>>>> 33530451
        # # # # # # # # # #
        # # # # # # # # # # # CNN-LSTM -> by default only the LSTM part is trained (line 713 in build_functions in combinedNN_tools.py
        # # # # # # # # # # #          -> you can train everything (also CNN parameters), but only do this after the CNN-LSTM has trained with fixed CNN parameters, otherwise you'll move far out of your optimal point
        # # # # # compare number of LSTM units
        # networkToRun(runType="lipreading", cnn_features="dense", LIP_RNN_HIDDEN_LIST=[8],
        #              overwriteSubnets=overwriteSubnets, forceTrain=forceTrain,LR_start = 0.01),
        # networkToRun(runType="lipreading", cnn_features="dense", LIP_RNN_HIDDEN_LIST=[64],
        #              overwriteSubnets=overwriteSubnets, forceTrain=forceTrain,LR_start = 0.01),
        # networkToRun(runType="lipreading", cnn_features="dense", LIP_RNN_HIDDEN_LIST=[256],
        #              overwriteSubnets=overwriteSubnets, forceTrain=forceTrain),
        # networkToRun(runType="lipreading", cnn_features="dense", LIP_RNN_HIDDEN_LIST=[256, 256],
        #              overwriteSubnets=overwriteSubnets, forceTrain=forceTrain),
        # networkToRun(runType="lipreading", cnn_features="dense", LIP_RNN_HIDDEN_LIST=[512,512],
        #              overwriteSubnets=overwriteSubnets, forceTrain=forceTrain, LR_start=0.01),
        #
        # # # # # compare with conv
        # networkToRun(runType="lipreading", cnn_features="conv", LIP_RNN_HIDDEN_LIST=[8], overwriteSubnets=overwriteSubnets,
        #                forceTrain=forceTrain,LR_start = 0.01),
        # networkToRun(runType="lipreading", cnn_features="conv", LIP_RNN_HIDDEN_LIST=[64], overwriteSubnets=overwriteSubnets,
        #                forceTrain=forceTrain,LR_start = 0.01),
        # networkToRun(runType="lipreading", cnn_features="conv", LIP_RNN_HIDDEN_LIST=[256], overwriteSubnets=overwriteSubnets,
        #                forceTrain=forceTrain),
        # networkToRun(runType="lipreading", cnn_features="conv", LIP_RNN_HIDDEN_LIST=[256, 256], overwriteSubnets=overwriteSubnets,
        #                forceTrain=forceTrain),
        # networkToRun(runType="lipreading", cnn_features="conv", LIP_RNN_HIDDEN_LIST=[512, 512], overwriteSubnets=overwriteSubnets,
        #              forceTrain=forceTrain),
        #
        # # resnet 50 + LSTM
        # networkToRun(runType="lipreading", CNN_NETWORK="resnet50", cnn_features="dense", LIP_RNN_HIDDEN_LIST=[256, 256],
        #              overwriteSubnets=overwriteSubnets, forceTrain=forceTrain),
        #
        #
        #
        # # # # # ### AUDIO ###  -> see audioSR/RNN.py, there it can run in batch mode which is much faster
        # networkToRun(runType="audio", AUDIO_LSTM_HIDDEN_LIST=[64,64],
        #                audio_dataset="TCDTIMIT", test_dataset="TCDTIMIT"),#,forceTrain=True),
        # networkToRun(runType="audio", AUDIO_LSTM_HIDDEN_LIST=[256, 256],
        #              audio_dataset="combined", test_dataset="TCDTIMIT"),#, forceTrain=True)
        # networkToRun(runType="audio", AUDIO_LSTM_HIDDEN_LIST=[256, 256],
        #              audio_dataset="TCDTIMIT", test_dataset="TCDTIMIT"),  # , forceTrain=True)
        # networkToRun(runType="audio", AUDIO_LSTM_HIDDEN_LIST=[512,512],
        #                audio_dataset="TCDTIMIT", test_dataset="TCDTIMIT"),#,forceTrain=True),
        #
        # networkToRun(runType="audio", AUDIO_LSTM_HIDDEN_LIST=[64,64],
        #                audio_dataset="combined", test_dataset="TCDTIMIT"),  # ,forceTrain=True),
        # networkToRun(runType="audio", AUDIO_LSTM_HIDDEN_LIST=[256, 256],
        #                audio_dataset="combined", test_dataset="TCDTIMIT"),  # ,forceTrain=True),
        # networkToRun(runType="audio", AUDIO_LSTM_HIDDEN_LIST=[512, 512],
        #                audio_dataset="combined", test_dataset="TCDTIMIT"),  # ,forceTrain=True),
        #
        #
        # networkToRun(runType="audio", AUDIO_LSTM_HIDDEN_LIST=[8], audio_dataset="TIMIT", test_dataset="TIMIT"),
        # networkToRun(runType="audio", AUDIO_LSTM_HIDDEN_LIST=[32], audio_dataset="TIMIT", test_dataset="TIMIT"),
        # networkToRun(runType="audio", AUDIO_LSTM_HIDDEN_LIST=[64], audio_dataset="TIMIT", test_dataset="TIMIT"),
        # networkToRun(runType="audio", AUDIO_LSTM_HIDDEN_LIST=[256], dataset="TIMIT", audio_dataset="TIMIT", test_dataset="TIMIT"),
        # networkToRun(runType="audio", AUDIO_LSTM_HIDDEN_LIST=[512], audio_dataset="TIMIT", test_dataset="TIMIT"),
<<<<<<< HEAD
        # networkToRun(runType="audio", AUDIO_LSTM_HIDDEN_LIST=[1024], audio_dataset="TIMIT", test_dataset="TIMIT"),
        #
        # networkToRun(runType="audio", AUDIO_LSTM_HIDDEN_LIST=[8, 8], audio_dataset="TIMIT", test_dataset="TIMIT"),
        # networkToRun(runType="audio", AUDIO_LSTM_HIDDEN_LIST=[32, 32], audio_dataset="TIMIT", test_dataset="TIMIT"),
        # networkToRun(runType="audio", AUDIO_LSTM_HIDDEN_LIST=[64, 64], audio_dataset="TIMIT", test_dataset="TIMIT"),
        # networkToRun(runType="audio", AUDIO_LSTM_HIDDEN_LIST=[256, 256], audio_dataset="TIMIT", test_dataset="TIMIT"),
        # networkToRun(runType="audio", AUDIO_LSTM_HIDDEN_LIST=[512, 512], audio_dataset="TIMIT", test_dataset="TIMIT"),
        # networkToRun(runType="audio", AUDIO_LSTM_HIDDEN_LIST=[1024,1024], audio_dataset="TIMIT", test_dataset="TIMIT"),
=======

        #
        # networkToRun(runType="audio", AUDIO_LSTM_HIDDEN_LIST=[8,8], audio_dataset="TIMIT", test_dataset="TIMIT"),
        # networkToRun(runType="audio", AUDIO_LSTM_HIDDEN_LIST=[32,32], audio_dataset="TIMIT", test_dataset="TIMIT"),
        # networkToRun(runType="audio", AUDIO_LSTM_HIDDEN_LIST=[64,64], audio_dataset="TIMIT", test_dataset="TIMIT"),
        # networkToRun(runType="audio", AUDIO_LSTM_HIDDEN_LIST=[256, 256], audio_dataset="TIMIT", test_dataset="TIMIT"),
        # networkToRun(runType="audio", AUDIO_LSTM_HIDDEN_LIST=[512, 512], audio_dataset="TIMIT", test_dataset="TIMIT"),
>>>>>>> 33530451
        #
        # networkToRun(runType="audio", AUDIO_LSTM_HIDDEN_LIST=[8,8,8], audio_dataset="TIMIT", test_dataset="TIMIT"),
        # networkToRun(runType="audio", AUDIO_LSTM_HIDDEN_LIST=[32,32,32], audio_dataset="TIMIT", test_dataset="TIMIT"),
        # networkToRun(runType="audio", AUDIO_LSTM_HIDDEN_LIST=[64,64,64], audio_dataset="TIMIT", test_dataset="TIMIT"),
        # networkToRun(runType="audio", AUDIO_LSTM_HIDDEN_LIST=[256,256,256], audio_dataset="TIMIT", test_dataset="TIMIT"),
        # networkToRun(runType="audio", AUDIO_LSTM_HIDDEN_LIST=[512,512,512], audio_dataset="TIMIT", test_dataset="TIMIT"),
        #
        # networkToRun(runType="audio", AUDIO_LSTM_HIDDEN_LIST=[8,8,8,8], audio_dataset="TIMIT", test_dataset="TIMIT"),
        # networkToRun(runType="audio", AUDIO_LSTM_HIDDEN_LIST=[32,32,32,32], audio_dataset="TIMIT", test_dataset="TIMIT"),
        # networkToRun(runType="audio", AUDIO_LSTM_HIDDEN_LIST=[64,64,64,64], audio_dataset="TIMIT", test_dataset="TIMIT"),
        # networkToRun(runType="audio", AUDIO_LSTM_HIDDEN_LIST=[256,256,256,256], audio_dataset="TIMIT", test_dataset="TIMIT"),
        # networkToRun(runType="audio", AUDIO_LSTM_HIDDEN_LIST=[512,512,512,512], audio_dataset="TIMIT", test_dataset="TIMIT"),
        # networkToRun(runType="audio", AUDIO_LSTM_HIDDEN_LIST=[1024,1024,1024,1024], audio_dataset="TIMIT", test_dataset="TIMIT"),
        #
        # #get the MFCCS
        # networkToRun(runType="audio", AUDIO_LSTM_HIDDEN_LIST=[64, 64], audio_dataset="TIMIT", test_dataset="TIMIT",nbMFCCs=13),
        # networkToRun(runType="audio", AUDIO_LSTM_HIDDEN_LIST=[64, 64], audio_dataset="TIMIT", test_dataset="TIMIT",nbMFCCs=26),
        # networkToRun(runType="audio", AUDIO_LSTM_HIDDEN_LIST=[64, 64], audio_dataset="TIMIT", test_dataset="TIMIT", nbMFCCs=39),
        # networkToRun(runType="audio", AUDIO_LSTM_HIDDEN_LIST=[64, 64], audio_dataset="TIMIT", test_dataset="TIMIT",nbMFCCs=120),

        # # # ### COMBINED ###
        # # # # lipspeakers
        # # different number of FC softmax dense for DENSE
        # networkToRun(cnn_features="dense", LIP_RNN_HIDDEN_LIST=None,
        #                DENSE_HIDDEN_LIST=[256], overwriteSubnets=overwriteSubnets, forceTrain=forceTrain),
        # networkToRun(cnn_features="dense", LIP_RNN_HIDDEN_LIST=None,
        #                DENSE_HIDDEN_LIST=[256,256],overwriteSubnets=overwriteSubnets, forceTrain=forceTrain),
        # networkToRun(cnn_features="dense", LIP_RNN_HIDDEN_LIST=None,
        #                 DENSE_HIDDEN_LIST=[256,256,256],overwriteSubnets=overwriteSubnets, forceTrain=forceTrain),
        # networkToRun(cnn_features="dense", LIP_RNN_HIDDEN_LIST=None,
        #                DENSE_HIDDEN_LIST=[512, 512, 512], overwriteSubnets=overwriteSubnets, forceTrain=forceTrain),
        # # different number of FC softmax dense for CONV
        # networkToRun(cnn_features="conv", LIP_RNN_HIDDEN_LIST=None,
        #              DENSE_HIDDEN_LIST=[256], overwriteSubnets=overwriteSubnets, forceTrain=forceTrain),
        # networkToRun(cnn_features="conv", LIP_RNN_HIDDEN_LIST=None,
        #              DENSE_HIDDEN_LIST=[256, 256], overwriteSubnets=overwriteSubnets, forceTrain=forceTrain),
        # networkToRun(cnn_features="conv", LIP_RNN_HIDDEN_LIST=None,
        #              DENSE_HIDDEN_LIST=[256, 256, 256], overwriteSubnets=overwriteSubnets, forceTrain=forceTrain),
        # networkToRun(cnn_features="conv", LIP_RNN_HIDDEN_LIST=None,
        #              DENSE_HIDDEN_LIST=[512, 512, 512], overwriteSubnets=overwriteSubnets, forceTrain=forceTrain),
        #
        # # impact of small audio network
        # networkToRun(AUDIO_LSTM_HIDDEN_LIST=[32,32],
        #                cnn_features="conv", LIP_RNN_HIDDEN_LIST=[256, 256],
        #                DENSE_HIDDEN_LIST=[512, 512, 512],overwriteSubnets=overwriteSubnets, forceTrain=forceTrain),
        #
        # # lipRNN features as output
        networkToRun(AUDIO_LSTM_HIDDEN_LIST=[256, 256],
                     cnn_features="conv", LIP_RNN_HIDDEN_LIST=[256, 256],
                     DENSE_HIDDEN_LIST=[512, 512, 512], overwriteSubnets=overwriteSubnets, forceTrain=forceTrain),
        # networkToRun(AUDIO_LSTM_HIDDEN_LIST=[512, 512],
        #              cnn_features="conv", LIP_RNN_HIDDEN_LIST=[256, 256],
        #              DENSE_HIDDEN_LIST=[512, 512, 512], overwriteSubnets=overwriteSubnets, forceTrain=forceTrain),
        #
        #
        # # lipreading: phoneme as outputs not lipRNNfeatures.
        # # Also see if DENSE_HIDDEN_LIST has influece (Should as we give more easily interpretable results as output (phonen probs instead of RNN features)
        # networkToRun(cnn_features="conv", LIP_RNN_HIDDEN_LIST=[256, 256], lipRNN_features="dense",
        #              DENSE_HIDDEN_LIST=[512, 512, 512], overwriteSubnets=overwriteSubnets, forceTrain=forceTrain),
        # networkToRun(cnn_features="conv", LIP_RNN_HIDDEN_LIST=[256, 256], lipRNN_features="dense",
        #              DENSE_HIDDEN_LIST=[512], overwriteSubnets=overwriteSubnets, forceTrain=forceTrain),
        # # with dense cnn features
        # networkToRun(cnn_features="dense", LIP_RNN_HIDDEN_LIST=[256, 256], lipRNN_features="dense",
        #              DENSE_HIDDEN_LIST=[512, 512, 512], overwriteSubnets=overwriteSubnets, forceTrain=forceTrain),
        # networkToRun(cnn_features="dense", LIP_RNN_HIDDEN_LIST=[256, 256], lipRNN_features="dense",
        #              DENSE_HIDDEN_LIST=[512], overwriteSubnets=overwriteSubnets, forceTrain=forceTrain),
        #
        # # audio outputs are phonemes
        # networkToRun(audio_features="dense",
        #              cnn_features="conv", LIP_RNN_HIDDEN_LIST=[256, 256],  lipRNN_features="dense",
        #              DENSE_HIDDEN_LIST=[512, 512, 512], overwriteSubnets=overwriteSubnets,  forceTrain=forceTrain),
        # networkToRun(audio_features="dense",
        #              cnn_features="conv", LIP_RNN_HIDDEN_LIST=[256, 256], lipRNN_features="raw",
        #              DENSE_HIDDEN_LIST=[512, 512, 512],  overwriteSubnets=overwriteSubnets, forceTrain=forceTrain),
        #
        #
        # # # SUBNET TRAINING
        # networkToRun(cnn_features="dense", LIP_RNN_HIDDEN_LIST=[256, 256], lipRNN_features="dense",
        #              DENSE_HIDDEN_LIST=[512, 512, 512],
        #              allowSubnetTraining=True, overwriteSubnets=overwriteSubnets,forceTrain=forceTrain),
        # networkToRun(cnn_features="conv", LIP_RNN_HIDDEN_LIST=[256, 256], lipRNN_features="dense",
        #              DENSE_HIDDEN_LIST=[512, 512, 512], allowSubnetTraining=True, overwriteSubnets=overwriteSubnets,
        #              forceTrain=forceTrain),
        # networkToRun(cnn_features="conv", LIP_RNN_HIDDEN_LIST=[256, 256], lipRNN_features="raw",
        #              DENSE_HIDDEN_LIST=[512, 512, 512], allowSubnetTraining=True, overwriteSubnets=overwriteSubnets,
        #              forceTrain=forceTrain),
        #
        # # audio output are phonemes
        # networkToRun(audio_features="dense",cnn_features="dense", LIP_RNN_HIDDEN_LIST=[256, 256], lipRNN_features="dense",
        #              DENSE_HIDDEN_LIST=[512, 512, 512], allowSubnetTraining=True, overwriteSubnets=overwriteSubnets,
        #              forceTrain=forceTrain),
        # networkToRun(audio_features="dense", cnn_features="conv", LIP_RNN_HIDDEN_LIST=[256, 256], lipRNN_features="dense",
        #              DENSE_HIDDEN_LIST=[512, 512, 512], allowSubnetTraining=True, overwriteSubnets=overwriteSubnets,
        #              forceTrain=forceTrain),
        # networkToRun(audio_features="dense",cnn_features="conv", LIP_RNN_HIDDEN_LIST=[256, 256], lipRNN_features="raw",
        #              DENSE_HIDDEN_LIST=[512, 512, 512], allowSubnetTraining=True, overwriteSubnets=overwriteSubnets,
        #              forceTrain=forceTrain),
        #
        # # VOLUNTEERS
        # # test lipspeaker trained networks on volunteers
        # networkToRun(runType="lipreading", CNN_NETWORK="google", LIP_RNN_HIDDEN_LIST=None,
        #              test_dataset="TCDTIMITvolunteers", LR_start=0.01),
        # networkToRun(cnn_features="dense", LIP_RNN_HIDDEN_LIST=[256, 256], lipRNN_features="dense",
        #              DENSE_HIDDEN_LIST=[512, 512, 512], test_dataset="TCDTIMITvolunteers"),
        #
        #
        # # ## lipreading
        # networkToRun(runType="lipreading", LIP_RNN_HIDDEN_LIST=None,
        #              dataset="TCDTIMITvolunteers", overwriteSubnets=overwriteSubnets, forceTrain=forceTrain),
        # networkToRun(runType="lipreading", cnn_features="dense", LIP_RNN_HIDDEN_LIST=[256, 256],
        #              dataset="TCDTIMITvolunteers", overwriteSubnets=overwriteSubnets, forceTrain=forceTrain),
        # # networkToRun(runType="lipreading", cnn_features="conv", LIP_RNN_HIDDEN_LIST=[256, 256],
        # #              dataset="TCDTIMITvolunteers", overwriteSubnets=overwriteSubnets, forceTrain=forceTrain),
        #
        # # # #audio test on volunteers
        # networkToRun(runType="audio", AUDIO_LSTM_HIDDEN_LIST=[256, 256], dataset="TCDTIMITvolunteers"),
        #
        # # # # Combined
        # #lipreading full dense, audio raw
        # networkToRun(cnn_features="dense", LIP_RNN_HIDDEN_LIST=[256, 256], lipRNN_features="dense",
        #              DENSE_HIDDEN_LIST=[512, 512, 512], dataset="TCDTIMITvolunteers"),
        # # full raw, allowSubnetTraining
        # networkToRun(cnn_features="conv", LIP_RNN_HIDDEN_LIST=[256, 256], lipRNN_features="raw",  #audio also raw
        #              DENSE_HIDDEN_LIST=[512, 512, 512], dataset="TCDTIMITvolunteers", allowSubnetTraining=True),

        # # ATTENTION
        # networkToRun(audio_features='raw', AUDIO_LSTM_HIDDEN_LIST=[256, 256],
        #              cnn_features="conv", LIP_RNN_HIDDEN_LIST=[256, 256], lipRNN_features="raw",
        #              DENSE_HIDDEN_LIST=[512, 512, 512], combinationType='attention',
        #              allowSubnetTraining=False, overwriteSubnets=overwriteSubnets, forceTrain=forceTrain,
        #              addNoisyAudio=True, LR_start=0.01)

        # TODO: there are 3 trained attention networks -> get these manually
        # 1. PC, PC just with all audio.
        # 2. RF, RF first normal audio, then retrained on white noise audio
        # 3. RF, RF first normal audio, then retrained on white noise audio, then retrained on voices
    ]

    # # # ATTENTION
    # With attention networks (only works with pre-classifying lipreading and audio networks
    # The atention network then combines the output of both optimally
    # # audio PF + lip PC (CNN RF)
    # networkToRun(audio_features='dense', AUDIO_LSTM_HIDDEN_LIST=[256, 256],
    #              cnn_features="conv", LIP_RNN_HIDDEN_LIST=[256, 256], lipRNN_features="dense",
    #              DENSE_HIDDEN_LIST=[512, 512, 512], combinationType='attention',
    #              allowSubnetTraining=False, overwriteSubnets=False, forceTrain=forceTrain,
    #              addNoisyAudio=True), #make sure to also set withNoise to True above the main()
    noisyAudioNetworkList = [
        networkToRun(audio_features='raw', AUDIO_LSTM_HIDDEN_LIST=[256, 256],
                     cnn_features="conv", LIP_RNN_HIDDEN_LIST=[256, 256], lipRNN_features="raw",
                     DENSE_HIDDEN_LIST=[512, 512, 512], combinationType='attention',
                     allowSubnetTraining=False, overwriteSubnets=overwriteSubnets, forceTrain=True,#forceTrain,
                     addNoisyAudio=True, LR_start=0.01)  # make sure to also set withNoise to True above the main()
    ]

    #Use this if you want to be careful, and only start training if the network doesn't exist
    if withNoise:
        allResults = []
        for noiseType in noiseTypes:
            for ratio_dB in ratio_dBs:
                results, resultsPath = mainGetResults(networkList, withNoise, noiseType, ratio_dB)
                allResults.append(results)
                # print(allResults)
                # import pdb;pdb.set_trace()

        allNoisePath = os.path.expanduser('~/TCDTIMIT/resultsNoisy.pkl')
        exportResultsToExcelManyNoise(allResults, allNoisePath)
    else:
        results, resultsPath = mainGetResults(networkList)
        print("\n got all results")
        exportResultsToExcel(results, resultsPath)

    # # # use this if you want to force run the network on train sets.
    #runManyNetworks(networkList, withNoise=True) #evaluate networks on all noise types (forceTrain must be False)


    # # For training networks with noisy audio:
    #runManyNetworks(noisyAudioNetworkList, withNoise = True, noiseType = noiseTypes, ratio_dB = ratio_dBs)

# this loads the specified results from networks in networkList
def mainGetResults(networkList, withNoise=False, noiseType='white', ratio_dB=0):
    resultsType = ("roundParams" if ROUND_PARAMS else "") + (
    "_Noise" + noiseType + "_" + str(ratio_dB) if withNoise else "")
    if resultsType == "": resultsType = "default"
    resultsPath = os.path.expanduser('~/TCDTIMIT/storedResults') + resultsType + ".pkl"

    try: prevResults = unpickle(resultsPath)
    except: prevResults = {}

    results = getManyNetworkResults(networkList, resultsType=resultsType,
                                    roundParams=ROUND_PARAMS,
                                    withNoise=withNoise, noiseType=noiseType, ratio_dB=ratio_dB)

    prevResults.update(results)
    saveToPkl(resultsPath, prevResults)
    return prevResults,resultsPath

def exportResultsToExcel(results, path):
    storePath = path.replace(".pkl",".xlsx")
    import xlsxwriter
    workbook = xlsxwriter.Workbook(storePath)


    for runType in results.keys()[1:]: #audio, lipreading, combined:
        worksheet = workbook.add_worksheet(runType) # one worksheet per runType, but then everything is spread out...
        row = 0

        allNets = results[runType]

        # get and write the column titles

        # get the number of parameters. #for audio, only 1 value. For combined/lipreadin: lots of values in a dictionary
        try:nb_paramNames = allNets.items()[0][1]['nb_params'].keys() #first key-value pair, get the value ([1]), then get names of nbParams (=the keys)
        except: nb_paramNames =['nb_params']
        startVals = 4 + len(nb_paramNames)  # column number of first value

        colNames = ['Network Full Name', 'Network Name','Dataset','Test Dataset']+nb_paramNames + ['Test Cost', 'Test Accuracy', 'Test Top 3 Accuracy', 'Validation accuracy']
        for i in range(len(colNames)):
            worksheet.write(0, i, colNames[i])

        # write the data for each network
        for netName in allNets.keys():
            row += 1

            thisNet = allNets[netName]
            # write the path and name
            worksheet.write(row, 0, os.path.basename(netName))  # netName)
            worksheet.write(row, 1, thisNet['niceName'])
            if runType == 'audio':
                worksheet.write(row, 2, thisNet['audio_dataset'])
                worksheet.write(row, 3, thisNet['test_dataset'])
            else:
                worksheet.write(row, 2, thisNet['dataset'])
                worksheet.write(row, 3, thisNet['test_dataset'])

            # now write the params
            try: vals = thisNet['nb_params'].values()  # vals is list of [test_cost, test_acc, test_top3_acc]
            except: vals = [thisNet['nb_params']]
            for i in range(len(vals)):
                worksheet.write(row, 4 + i, vals[i])

            # now write the values
            vals = thisNet['values']  # vals is list of [test_cost, test_acc, test_top3_acc]
            for i in range(len(vals)):
                worksheet.write(row, startVals + i, vals[i])

    workbook.close()

    logger_combined.info("Excel file stored in %s", storePath)


def exportResultsToExcelManyNoise(resultsList, path):
    storePath = path.replace(".pkl", ".xlsx")
    import xlsxwriter
    workbook = xlsxwriter.Workbook(storePath)

    storePath = path.replace(".pkl", ".xlsx")
    import xlsxwriter
    workbook = xlsxwriter.Workbook(storePath)

    row = 0

    if len(resultsList[0]['audio'].keys()) > 0: thisRunType = 'audio'
    if len(resultsList[0]['lipreading'].keys()) > 0: thisRunType = 'lipreading'
    if len(resultsList[0]['combined'].keys()) > 0: thisRunType = 'combined'
    worksheetAudio = workbook.add_worksheet('audio'); audioRow = 0
    worksheetLipreading = workbook.add_worksheet('lipreading'); lipreadingRow = 0
    worksheetCombined = workbook.add_worksheet('combined'); combinedRow = 0

    for r in range(len(resultsList)):
        results = resultsList[r]
        noiseType = results['resultsType']

        for runType in results.keys()[1:]:
            if len(results[runType]) == 0: continue
            if runType == 'audio': worksheet = worksheetAudio; row = audioRow
            if runType == 'lipreading': worksheet = worksheetLipreading; row = lipreadingRow
            if runType == 'combined': worksheet = worksheetCombined; row = combinedRow

            allNets = results[runType]

            # write the column titles
            startVals= 5
            colNames = ['Network Full Name', 'Network Name', 'Dataset', 'Test Dataset', 'Noise Type', 'Test Cost', 'Test Accuracy',
                        'Test Top 3 Accuracy']
            for i in range(len(colNames)):
                worksheet.write(0, i, colNames[i])

            # write the data for each network
            for netName in allNets.keys():
                row += 1

                thisNet = allNets[netName]
                # write the path and name
                worksheet.write(row, 0, os.path.basename(netName)) #netName)
                worksheet.write(row, 1, thisNet['niceName'])
                if runType == 'audio':
                    worksheet.write(row, 2, thisNet['audio_dataset'])
                    worksheet.write(row, 3, thisNet['test_dataset'])
                else:
                    worksheet.write(row, 2, thisNet['dataset'])
                    worksheet.write(row, 3, thisNet['test_dataset'])
                worksheet.write(row, 4, noiseType)


                # now write the values
                vals = thisNet['values']  # vals is list of [test_cost, test_acc, test_top3_acc]
                for i in range(len(vals)):
                    worksheet.write(row, startVals + i, vals[i])

            if runType == 'audio': audioRow = row
            if runType == 'lipreading': lipreadingRow = row
            if runType == 'combined': combinedRow = row

        row += 1

    workbook.close()

    logger_combined.info("Excel file stored in %s", storePath)


class networkToRun:
    def __init__(self,
                 AUDIO_LSTM_HIDDEN_LIST=[256, 256], audio_dataset="TCDTIMIT", nbMFCCs=39, audio_bidirectional=True, audio_features='conv',
                 CNN_NETWORK="google",
                 cnn_features="conv",
                 LIP_RNN_HIDDEN_LIST=[256, 256],
                 lipRNN_bidirectional = True, lipRNN_features = 'rawRNNfeatures',
                 DENSE_HIDDEN_LIST=[512,512,512], combinationType='FC',
                 runType="combined",
                 LR_start=0.001,
                 allowSubnetTraining=False,
                 forceTrain=False,
                 overwriteSubnets = False,
                 dataset="TCDTIMIT", test_dataset=None,
                 addNoisyAudio = False):
        # Audio
        self.AUDIO_LSTM_HIDDEN_LIST = AUDIO_LSTM_HIDDEN_LIST    # LSTM architecture for audio part
        self.audio_dataset = audio_dataset  # training here only works for TCDTIMIT at the moment; for that go to audioSR/RNN.py. This variable is used to get the stored results from that python script
        self.nbMFCCs = nbMFCCs
        self.audio_bidirectional = audio_bidirectional
        self.audio_features = audio_features  # output features of audio network: raw LSTM outputs or preclassified before giving to combination FC net?

        # Lipreading
        self.CNN_NETWORK            = CNN_NETWORK               # only "google" for now. Could also use resnet50 or cifar10 from lipreading/buildNetworks.py
        self.cnn_features           = cnn_features              # conv or dense: output features of CNN that are passed on. For a CNN combined network, it's passed to the concat layer. For a CNN-LSTM network, it's the features passed to the LSTM lipreading layers
                                                                # conv -> output is 512x7x7=25.088 features -> huge combination FC networks. Performance is better though
        self.LIP_RNN_HIDDEN_LIST    = LIP_RNN_HIDDEN_LIST       # LSTM network on top of the lipreading CNNs
        self.lipRNN_bidirectional   = lipRNN_bidirectional
        self.lipRNN_features        = lipRNN_features

        # Combination network
        self.DENSE_HIDDEN_LIST      = DENSE_HIDDEN_LIST         # dense layers for combining audio and lipreading networks
        self.combinationType        = combinationType

        # Others
        self.runType                = runType       # audio, lipreading or combined
        self.LR_start               = LR_start
        self.allowSubnetTraining    = allowSubnetTraining   # eg for first time CNN-LSTM training, you need to fix the pretrained CNN parameters or they will be lost during training of the whole network
                                                            # only set this to true for a second round of training on a network that has already been trained, or on combined networks.
        self.forceTrain             = forceTrain   # If False, just test the network outputs when the network already exists.
                                              # If forceTrain == True, train it anyway before testing
                                              # If True, set the LR_start low enough so you don't move too far out of the objective minimum
        self.overwriteSubnets       = overwriteSubnets  #overwrite subnets with seperatly trained lipreading/audio parts. Useful if you've managed to improve a subnet and don't want to retrain the whole combined net from scratch

        # For audio, there are different datasets we can use (TIMIT, TCDTIMIT, combined)
        # this only works for getting the results from the _trainInfo.pkl files for now, not for actually training those networks from here
        # to do that, see audioSR/RNN.py
        self.dataset = dataset
        if test_dataset == None: self.test_dataset = self.dataset  # if only "TCDTIMIT", it's the lipspeakers. "TCDTIMITvolunteers" is the volunteers
        else: self.test_dataset = test_dataset

        # datasetType (of the training set: 'lipspeakers' or 'volunteers') is used in determining the correct path for this model
        if "TCDTIMIT" in dataset:
            if "volunteers" in dataset:     self.datasetType = "volunteers"
            else:                           self.datasetType = "lipspeakers"
        else:
            self.datasetType = ""

        self.addNoisyAudio = addNoisyAudio   #append audio data that contins noise to training set


def getManyNetworkResults(networks, resultsType="unknownResults", roundParams=False, withNoise=False,
                          noiseType='white', ratio_dB=0):
    results = {'resultsType': resultsType}
    results['audio'] = {}
    results['lipreading'] = {}
    results['combined'] = {}

    failures = []

    for networkParams in tqdm(networks, total=len(networks)):
        logger_combined.info("\n\n\n\n ################################")
        logger_combined.info("Getting results from network...")
        logger_combined.info("Network properties: ")
        #pprint(vars(networkParams))
        try:
            if networkParams.forceTrain == True:
                runManyNetworks([networkParams])
            thisResults = {}
            thisResults['values'] = []
            thisResults['dataset'] = networkParams.dataset
            thisResults['test_dataset'] = networkParams.test_dataset
            thisResults['audio_dataset'] = networkParams.audio_dataset

            model_paths, model_save, networkName = getModelPaths(AUDIO_LSTM_HIDDEN_LIST=networkParams.AUDIO_LSTM_HIDDEN_LIST, audio_features=networkParams.audio_features, audio_bidirectional=networkParams.audio_bidirectional,
                                                    CNN_NETWORK=networkParams.CNN_NETWORK,
                                                    DENSE_HIDDEN_LIST=networkParams.DENSE_HIDDEN_LIST, combinationType=networkParams.combinationType,
                                                    LIP_RNN_HIDDEN_LIST=networkParams.LIP_RNN_HIDDEN_LIST, lipRNN_features=networkParams.lipRNN_features,
                                                    allowSubnetTraining=networkParams.allowSubnetTraining,
                                                    cnn_features=networkParams.cnn_features, dataset=networkParams.dataset,  datasetType=networkParams.datasetType, addNoisyAudio=networkParams.addNoisyAudio,
                                                    lipRNN_bidirectional=networkParams.lipRNN_bidirectional,
                                                    nbMFCCs=networkParams.nbMFCCs, nbPhonemes=39, runType=networkParams.runType,
                                                    audio_dataset=networkParams.audio_dataset, getName=True)
            logger_combined.info("Getting results for %s", model_save)

            network_train_info = getNetworkResults(model_save)
            if network_train_info==-1:
                raise IOError("this model doesn't have any stored results")
            #import pdb;pdb.set_trace()

            # audio networks can be run on TIMIT or combined as well
            if networkParams.runType == 'audio' and networkParams.audio_dataset != networkParams.test_dataset:
                testType = "_" + networkParams.test_dataset
            elif networkParams.runType != 'audio' and networkParams.test_dataset != networkParams.dataset:
                testType = "_" + networkParams.test_dataset
            else:    testType = ""
            if roundParams:
                testType = "_roundParams" + testType

            if networkParams.runType != 'lipreading' and withNoise:
                thisResults['values'] = [
                    network_train_info['final_test_cost_' + noiseType + "_" + "ratio" + str(ratio_dB) + testType],
                    network_train_info['final_test_acc_' + noiseType + "_" + "ratio" + str(ratio_dB) + testType],
                    network_train_info['final_test_top3_acc_' + noiseType + "_" + "ratio" + str(ratio_dB) + testType]]
            else:
                try: val_acc = max(network_train_info['val_acc'])
                except:
                    try: val_acc = max(network_train_info['test_acc'])
                    except: val_acc = network_train_info['final_test_acc']
                thisResults['values'] = [network_train_info['final_test_cost' + testType],
                               network_train_info['final_test_acc' + testType],
                               network_train_info['final_test_top3_acc' + testType], val_acc]

            thisResults['nb_params'] = network_train_info['nb_params']
            thisResults['niceName'] = networkName

            # eg results['audio']['2Layer_256_256_TIMIT'] = [0.8, 79.5, 92,6]  #test cost, test acc, test top3 acc
            results[networkParams.runType][model_save] = thisResults

        except:
            logger_combined.info('caught this error: ' + traceback.format_exc());
            # import pdb;pdb.set_trace()
            failures.append(networkParams)

    logger_combined.info("\n\nDONE getting stored results from networks")
    logger_combined.info("####################################################")

    if len(failures) > 0:
        logger_combined.info("Couldn't get %s results from %s networks...", resultsType, len(failures))
        for failure in failures:
            pprint(vars(failure))
        if autoTrain or query_yes_no("\nWould you like to evalute the networks now?\n\n"):
            logger_combined.info("Running networks...")
            runManyNetworks(failures, withNoise=withNoise,noiseType=noiseType,ratio_dB=ratio_dB)
            mainGetResults(failures, withNoise=withNoise, noiseType=noiseType, ratio_dB=ratio_dB)

        logger_combined.info("Done training.\n\n")
        #import pdb; pdb.set_trace()
    return results


def getNetworkResults(save_name, logger=logger_combined): #copy-pasted from loadPreviousResults
    if os.path.exists(save_name + ".npz") and os.path.exists(save_name + "_trainInfo.pkl"):
        old_train_info = unpickle(save_name + '_trainInfo.pkl')
        #import pdb;pdb.set_trace()
        if type(old_train_info) == dict:  # normal case
            network_train_info = old_train_info  # load old train info so it won't get lost on retrain

            if not 'final_test_cost' in network_train_info.keys():
                network_train_info['final_test_cost'] = min(network_train_info['test_cost'])
            if not 'final_test_acc' in network_train_info.keys():
                network_train_info['final_test_acc'] = max(network_train_info['test_acc'])
            if not 'final_test_top3_acc' in network_train_info.keys():
                network_train_info['final_test_top3_acc'] = max(network_train_info['test_topk_acc'])
        else:
            logger.warning("old trainInfo found, but wrong format: %s", save_name + "_trainInfo.pkl")
            # do nothing
    else:
        return -1
    return network_train_info

    
# networks is a list of dictionaries, where each dictionary contains the needed parameters for training
def runManyNetworks(networks, withNoise=False,noiseType='white',ratio_dB=0):
    results = {}
    failures = []
    if justTest:
        logger_combined.warning("\n\n!!!!!!!!! WARNING !!!!!!!!!!   \n justTest = True")
        if not query_yes_no("\nAre you sure you want to continue?\n\n"):
            return -1
    for network in tqdm(networks,total=len(networks)):
        print("\n\n\n\n ################################")
        print("Training new network...")
        print("Network properties: ")
        pprint(vars(network))
        try:
            model_save, test_results = runNetwork(AUDIO_LSTM_HIDDEN_LIST = network.AUDIO_LSTM_HIDDEN_LIST, audio_features= network.audio_features,
                                                  audio_bidirectional    = network.audio_bidirectional,
                                                  CNN_NETWORK            = network.CNN_NETWORK,
                                                  cnn_features           = network.cnn_features,
                                                  LIP_RNN_HIDDEN_LIST    = network.LIP_RNN_HIDDEN_LIST,
                                                  lipRNN_bidirectional   = network.lipRNN_bidirectional, lipRNN_features= network.lipRNN_features,
                                                  DENSE_HIDDEN_LIST      = network.DENSE_HIDDEN_LIST, combinationType = network.combinationType,
                                                  dataset=network.dataset, datasetType = network.datasetType, test_dataset=network.test_dataset, addNoisyAudio=network.addNoisyAudio,
                                                  runType                = network.runType,
                                                  LR_start               = network.LR_start,
                                                  allowSubnetTraining    = network.allowSubnetTraining,
                                                  forceTrain             = network.forceTrain,
                                                  overwriteSubnets       = network.overwriteSubnets,
                                                  audio_dataset=network.audio_dataset,
                                                  withNoise=withNoise,noiseType=noiseType,ratio_dB=ratio_dB)
            print(model_save)
            name = model_save + ("_Noise" +noiseType+"_"+str(ratio_dB) if withNoise else "")
            results[name] = test_results #should be test_cost, test_acc, test_topk_acc

        except:
            print('caught this error: ' + traceback.format_exc());
            #import pdb;            pdb.set_trace()

            failures.append(network)
    print("#########################################################")
    print("\n\n\n DONE running all networks")

    if len(failures) > 0:
        print("Some networks failed to run...")
        #import pdb;pdb.set_trace()
    return results

def runNetwork(AUDIO_LSTM_HIDDEN_LIST, audio_features, audio_bidirectional, CNN_NETWORK, cnn_features, lipRNN_bidirectional, LIP_RNN_HIDDEN_LIST, lipRNN_features, DENSE_HIDDEN_LIST, combinationType,
               dataset, datasetType, test_dataset, addNoisyAudio, runType, LR_start, allowSubnetTraining, overwriteSubnets, forceTrain, audio_dataset, withNoise=False, noiseType='white', ratio_dB=0):

    batch_size_audio = 1  #only works processing 1 video at a time. The lipreading CNN then processes as a batch all the images in this video
    max_num_epochs = 20
    
    nbMFCCs = 39 # num of features to use -> see 'utils.py' in convertToPkl under processDatabase
    nbPhonemes = 39  # number output neurons

    logger_combined.info("LR_start = %s", str(LR_start))
    LR_decay= 0.5#0.7071
    logger_combined.info("LR_decay = %s", str(LR_decay))
    

    # get paths of subnetworks, save in model_paths.
    # path to save this network = model_save.

    model_paths, model_save = getModelPaths(AUDIO_LSTM_HIDDEN_LIST, audio_features,CNN_NETWORK, DENSE_HIDDEN_LIST, combinationType,
                                                       LIP_RNN_HIDDEN_LIST, lipRNN_features, allowSubnetTraining, audio_bidirectional,
                                                       cnn_features, dataset, datasetType, addNoisyAudio, lipRNN_bidirectional,
                                                       nbMFCCs, nbPhonemes, runType, audio_dataset)
    if not os.path.exists(os.path.dirname(model_save)): os.makedirs(os.path.dirname(model_save))
    # log file
    if logToFile:
        if ".npz" in model_save: logFile = model_save.replace(".npz",'.log')
        else: logFile = model_save + ".log"
        if os.path.exists(logFile):
            fh = logging.FileHandler(logFile)       # append to existing log
        else:
            fh = logging.FileHandler(logFile, 'w')  # create new logFile
        fh.setLevel(logging.DEBUG)
        fh.setFormatter(formatter)
        logger_combined.addHandler(fh)

        print("log file: ", logFile)
    #############################################################

    
    logger_combined.info("\n\n\n\n STARTING NEW EVALUATION/TRAINING SESSION AT " + strftime("%Y-%m-%d %H:%M:%S", gmtime()))
    
    ##### IMPORTING DATA #####
    # Set locations for DATA, LOG, PARAMETERS, TRAIN info
    if "TCDTIMIT" in dataset: dataset = "TCDTIMIT" #so it works for both volunteers and lipspeakers
    root_dir = os.path.expanduser('~/TCDTIMIT/combinedSR/' + dataset)
    database_binaryDir = root_dir + '/binary'
    processedDir = database_binaryDir + "_finalProcessed"

    # lipspeakers: load all in mem at start; volunteers -> not possible, so load per speaker
    if datasetType == "lipspeakers":
        loadPerSpeaker = False
    else:
        loadPerSpeaker = True


    logger_combined.info('  data source: ' + database_binaryDir)
    storeProcessed = True  # if you have about 10GB hdd space, you can increase the speed by not reprocessing it each iteration
    # you can just run this program and it will generate the files the first time it encounters them, or generate them manually with datasetToPkl.py

    # some data for debugging
    debugFunctions = False; debugData = None
    if debugFunctions:
        debugData, datasetFiles, testSpeakerFiles = getData(database_binaryDir, datasetType, processedDir, getDebugData=True)
    else:
        datasetFiles, testSpeakerFiles = getData(database_binaryDir, datasetType, processedDir, getDebugData=False)

    ##### BUIDING MODEL #####
    logger_combined.info('\n\n* Building network ...')
    network = NeuralNetwork('combined', data=debugData, loadPerSpeaker = loadPerSpeaker, test_dataset=test_dataset,
                            num_features=nbMFCCs, lstm_hidden_list=AUDIO_LSTM_HIDDEN_LIST, audio_features=audio_features,
                            num_output_units=nbPhonemes, bidirectional=audio_bidirectional,
                            cnn_network=CNN_NETWORK, cnn_features = cnn_features,
                            lipRNN_hidden_list=LIP_RNN_HIDDEN_LIST, lipRNN_bidirectional=lipRNN_bidirectional,
                            lipRNN_features=lipRNN_features, dense_hidden_list=DENSE_HIDDEN_LIST, combinationType=combinationType,
                            model_paths=model_paths, save_name=model_save,
                            debug=False)


    # get the name of the model we're training/evaluating
    logger_combined.info(' Network built. \n\nTrying to load stored model: %s', runType)

    # Try to load stored model
    success = network.setNetworkParams(runType, overwriteSubnets=overwriteSubnets)

    ##### COMPILING FUNCTIONS #####
    logger_combined.info("\n\n* Compiling functions ...")
    network.build_functions(runType=runType, train=True, debug=False,
                            allowSubnetTraining=allowSubnetTraining)

    # if runType model already exists (and loaded successfully), just TEST it.

    if success and not forceTrain:
        if ROUND_PARAMS: #safety for if we forget to set round_params to false when training
            logger_combined.info("Loading Rounded Parameters...")
            network.setNetworkParams(runType, roundParams=ROUND_PARAMS, overwriteSubnets=overwriteSubnets)

        logger_combined.info("\n\n* Evaluating Test set ...")

        if withNoise:  #TODO a bit of a hack
            noiseTypes = ['white', 'voices']
            ratio_dBs = [0, -3, -5, -10]
            for noiseType in noiseTypes:
                for ratio_dB in ratio_dBs:
                    logger_combined.info("Noise type: %s , %s", noiseType, ratio_dB)
                    testResults = network.finalNetworkEvaluation(save_name=model_save,
                                                                 database_binaryDir=database_binaryDir,
                                                                 processedDir=processedDir, runType=runType,
                                                                 storeProcessed=storeProcessed,
                                                                 testSpeakerFiles=testSpeakerFiles, withPreds=getConfusionMatrix,
                                                                 withNoise = withNoise, noiseType = noiseType, ratio_dB = ratio_dB,
                                                                 roundParams=ROUND_PARAMS)
        else:
            testResults = network.finalNetworkEvaluation(save_name=model_save,
                                                         database_binaryDir=database_binaryDir, viseme=viseme,
                                                         processedDir=processedDir, runType=runType,
                                                         storeProcessed=storeProcessed,
                                                         testSpeakerFiles=testSpeakerFiles, withPreds=getConfusionMatrix,
                                                         withNoise=withNoise, noiseType=noiseType, ratio_dB=ratio_dB,
                                                         roundParams=ROUND_PARAMS)

    else: # network doesn't exist, we need to train it first. Or we forced training
        # if we loaded an existing network and force training, make LRsmaller so we don't lose the benefits of our pretrained network
        if forceTrain and success: LR_start = LR_start/10.0
        ##### TRAINING #####
        logger_combined.info("\n\n* Training ...")


        testResults = network.train(datasetFiles, database_binaryDir=database_binaryDir, runType=runType,
                      storeProcessed=True, processedDir=processedDir, viseme=viseme,
                      num_epochs=max_num_epochs,
                      batch_size=batch_size_audio, LR_start=LR_start, LR_decay=LR_decay,
                      compute_confusion=False, debug=False, justTest=justTest,
                      withNoise=withNoise, noiseType=noiseType, ratio_dB=ratio_dB, addNoisyAudio=addNoisyAudio,
                      save_name=model_save)

    logger_combined.info("\n\n* Done")
    logger_combined.info('Total time: {:.3f}'.format(time.time() - program_start_time))

    # close the log file handler to be able to log to new file
    if logToFile:
        fh.close()
        logger_combined.removeHandler(fh)
    return model_save, testResults #so you know which network has been trained

def getData(database_binaryDir, datasetType, processedDir, getDebugData=False):
    # just get the names
    testVolunteerNumbers = ["13F", "15F", "21M", "23M", "24M", "25M", "28M", "29M", "30F", "31F", "34M", "36F", "37F",
                            "43F", "47M", "51F", "54M"];
    testVolunteers = [str(testNumber) + ".pkl" for testNumber in testVolunteerNumbers];
    lipspeakers = ["Lipspkr1.pkl", "Lipspkr2.pkl", "Lipspkr3.pkl"];
    allSpeakers = [f for f in os.listdir(database_binaryDir) if
                   os.path.isfile(os.path.join(database_binaryDir, f)) and os.path.splitext(f)[1] == ".pkl"]
    trainVolunteers = [f for f in allSpeakers if not (f in testVolunteers or f in lipspeakers)];
    if datasetType == "combined":
        trainingSpeakerFiles = trainVolunteers + lipspeakers
        testSpeakerFiles = testVolunteers
    else:  # datasetType == "volunteers":
        trainingSpeakerFiles = trainVolunteers
        testSpeakerFiles = testVolunteers

    datasetFiles = [trainingSpeakerFiles, testSpeakerFiles]  #lipspeakers are loaded all together in combinedNN_tools.py
    # get a sample of the dataset to debug the network
    if getDebugData:
        if datasetType == "lipspeakers":
            lipspkr_path = os.path.expanduser("~/TCDTIMIT/combinedSR/TCDTIMIT/binaryLipspeakers/allLipspeakersTest.pkl")
            logger_combined.info("data: lipspkr_path")
            debugData = unpickle(lipspkr_path)
        else:
            debugData, _, _ = preprocessingCombined.getOneSpeaker(trainingSpeakerFiles[0],
                                                             sourceDataDir=database_binaryDir,
                                                             storeProcessed=True,
                                                             processedDir=processedDir,
                                                             trainFraction=1.0, validFraction=0.0,
                                                             verbose=False)

        return debugData, datasetFiles, testSpeakerFiles
    else:
        return datasetFiles, testSpeakerFiles


def getModelPaths(AUDIO_LSTM_HIDDEN_LIST, audio_features, CNN_NETWORK, DENSE_HIDDEN_LIST, combinationType, LIP_RNN_HIDDEN_LIST, lipRNN_features, allowSubnetTraining,
                  audio_bidirectional, cnn_features, dataset, datasetType, addNoisyAudio, lipRNN_bidirectional, nbMFCCs,
                  nbPhonemes, runType, audio_dataset="combined", getName = False): #combined audio dataset means both TIMIT and TCDTIMIT data
    # ugly hack for volunteers
    if "TCDTIMIT" in dataset:
        dataset = "TCDTIMIT"
    model_paths = {}

    # AUDIO
    #audio_dataset = "combined" # = TCDTIMIT + TIMIT datasets
    audio_model_name = str(len(AUDIO_LSTM_HIDDEN_LIST)) + "_LSTMLayer" + '_'.join(
            [str(layer) for layer in AUDIO_LSTM_HIDDEN_LIST]) + "_nbMFCC" + str(nbMFCCs) + \
                       ("_bidirectional" if audio_bidirectional else "_unidirectional") + "_" + audio_dataset
    audio_model_dir = os.path.expanduser("~/TCDTIMIT/audioSR/" + audio_dataset + "/results")
    model_paths['audio'] = os.path.join(audio_model_dir, audio_model_name + ".npz")
    audioNiceName = "Audio:" + ' '.join(
            ["LSTM", str(AUDIO_LSTM_HIDDEN_LIST[0]), "/", str(len(AUDIO_LSTM_HIDDEN_LIST)), ("PF" if audio_features=='dense' else 'RF')])


    # LIPREADING
    lip_model_dir = os.path.join(os.path.expanduser('~/TCDTIMIT/lipreading/' + dataset + "/results/CNN"))
    network_type = CNN_NETWORK
    lip_CNN_model_name = (datasetType + "_" if datasetType != "" else "") + network_type + "_" + ("viseme" if viseme else "phoneme") + str(nbPhonemes)
    model_paths['CNN'] = os.path.join(lip_model_dir, lip_CNN_model_name + ".npz")
    lipNiceName = "Lipreading: "+ CNN_NETWORK + " " + ("viseme" if viseme else "phoneme")

    # for binary CNN networks
    if "binary" in CNN_NETWORK: #not implemented yet
        lip_model_dir += "_binaryNet"
        lip_CNN_model_name = datasetType + "_" + network_type + "_" + ("viseme" if viseme else "phoneme") + str(nbPhonemes) + "_binary"
        model_paths['CNN'] = os.path.join(lip_model_dir, lip_CNN_model_name +".npz")

    # for CNN-LSTM networks
    elif LIP_RNN_HIDDEN_LIST != None:
        lip_model_dir += "_LSTM"
        lip_CNN_LSTM_model_name = lip_CNN_model_name + "_LSTM" + (
        "_bidirectional" if lipRNN_bidirectional else "_unidirectional") \
                                  + "_" + '_'.join([str(layer) for layer in LIP_RNN_HIDDEN_LIST]) + "_" + cnn_features \
                                  + ("_viseme" if viseme else "")
        model_paths['CNN_LSTM'] = os.path.join(lip_model_dir, lip_CNN_LSTM_model_name + ".npz")
        lipNiceName = "Lipreading: " + ' '.join([CNN_NETWORK, ("PF" if cnn_features == 'dense' else 'RF'),
                                "+ LSTM",str(LIP_RNN_HIDDEN_LIST[0]),"/",str(len(LIP_RNN_HIDDEN_LIST)), ('PC' if lipRNN_features=='dense' else 'RF')])


    # COMBINED (audio+lip+combining)
    root_dir = os.path.expanduser('~/TCDTIMIT/combinedSR/' + dataset)
    store_dir = root_dir + os.sep + "results" + os.sep + ("CNN_LSTM" if LIP_RNN_HIDDEN_LIST != None else "CNN") + (
    os.sep + datasetType if datasetType != "" else "")
    if not os.path.exists(store_dir): os.makedirs(store_dir)

    model_name = "RNN__" + str(len(AUDIO_LSTM_HIDDEN_LIST)) + "_LSTMLayer" + '_'.join(
            [str(layer) for layer in AUDIO_LSTM_HIDDEN_LIST]) \
                 + "_nbMFCC" + str(nbMFCCs) + ("_bidirectional" if audio_bidirectional else "_unidirectional") \
                 + ("_audioDense" if audio_features == 'dense' else "") \
                 + "__" + "CNN_" + CNN_NETWORK + "_" + cnn_features \
                 + ("_lipRNN_" if LIP_RNN_HIDDEN_LIST != None else "") + (
                     '_'.join([str(layer) for layer in LIP_RNN_HIDDEN_LIST]) if LIP_RNN_HIDDEN_LIST != None else "") \
                 + ("_RNNfeaturesDense" if lipRNN_features == 'dense' else "") \
                 + ("__allowSubnetTraining" if allowSubnetTraining else "") \
                 + ("__FC_" + '_'.join([str(layer) for layer in DENSE_HIDDEN_LIST]) if combinationType == 'FC' else "") \
                 + ("__attention" if combinationType == 'attention' else "") \
                 + "__" + dataset + ("_" + datasetType if datasetType != "" else "") \
                 + ("__withNoisyAudio" if addNoisyAudio else "")

    ## TODO: Ugly hack for attention networks
    # model_name = 'RNN__2_LSTMLayer256_256_nbMFCC39_bidirectional_audioDense__CNN_google_conv_lipRNN_256_256_RNNfeaturesDense__attention__TCDTIMIT_lipspeakers__withNoisyAudio'
    # model_name = 'RNN__2_LSTMLayer256_256_nbMFCC39_bidirectional__CNN_google_conv_lipRNN_256_256__attention__TCDTIMIT_lipspeakers__retrainedWithNoisyAudioWhite'
    # model_name = 'RNN__2_LSTMLayer256_256_nbMFCC39_bidirectional__CNN_google_conv_lipRNN_256_256__attention__TCDTIMIT_lipspeakers__retrainedWithNoisyAudio'

    model_paths['combined'] = os.path.join(store_dir, model_name + ".npz")

    combinationNiceName = ("FC " + str(DENSE_HIDDEN_LIST[0]) + " / " + str(len(DENSE_HIDDEN_LIST)) if combinationType == 'FC' else "")\
                + (' attention' if combinationType == 'attention'  else "")
    combinedNiceName = "Multimodal: \n" + " ".join([audioNiceName,"|", lipNiceName, "| Combination:", combinationNiceName,
                                 ("EndToEnd" if allowSubnetTraining else "")])

    # set correct paths for storage of results
    if runType == 'audio':
        model_save = model_paths['audio']
        store_dir = audio_model_dir
        niceName = audioNiceName
    elif runType == 'lipreading':
        store_dir = lip_model_dir
        niceName = lipNiceName
        if LIP_RNN_HIDDEN_LIST != None:
            model_save = model_paths['CNN_LSTM']
        else:
            model_save = model_paths['CNN']
    elif runType == 'combined':
        model_save = model_paths['combined']
        niceName = combinedNiceName
    else:
        raise IOError("can't save network params; network type not found")
    model_save = model_save.replace(".npz", "")

    if getName:
        return model_paths, model_save, niceName
    else:
        return model_paths, model_save



if __name__ == "__main__":
    main()<|MERGE_RESOLUTION|>--- conflicted
+++ resolved
@@ -72,26 +72,12 @@
 
 def main():
     networkList = [
-<<<<<<< HEAD
         # # # # # # ### LIPREADING ###
         # # # # # # # # # CNN
         # networkToRun(runType="lipreading", CNN_NETWORK="google",LIP_RNN_HIDDEN_LIST=None, forceTrain=forceTrain),
         # networkToRun(runType="lipreading", CNN_NETWORK="resnet50",LIP_RNN_HIDDEN_LIST=None, forceTrain=forceTrain),
         # networkToRun(runType="lipreading", CNN_NETWORK="cifar10", LIP_RNN_HIDDEN_LIST=None, forceTrain=forceTrain),
         #
-=======
-        # # # # # # # # ### LIPREADING ###
-        # # # # # # # # # # # CNN
-        # networkToRun(runType="lipreading", CNN_NETWORK="google",LIP_RNN_HIDDEN_LIST=None, forceTrain=forceTrain),
-        #networkToRun(runType="lipreading", CNN_NETWORK="resnet50",LIP_RNN_HIDDEN_LIST=None, forceTrain=forceTrain),
-        networkToRun(runType="lipreading", CNN_NETWORK="cifar10_v2", LIP_RNN_HIDDEN_LIST=None, forceTrain=forceTrain),
-
-        # networkToRun(runType="lipreading", CNN_NETWORK="resnet50", cnn_features="dense", LIP_RNN_HIDDEN_LIST=[256, 256],
-        #              overwriteSubnets=overwriteSubnets, forceTrain=forceTrain),
-        # networkToRun(runType="lipreading", CNN_NETWORK="cifar10", cnn_features="dense", LIP_RNN_HIDDEN_LIST=[256, 256],
-        #              overwriteSubnets=overwriteSubnets, forceTrain=forceTrain),
-
->>>>>>> 33530451
         # # # # # # # # # #
         # # # # # # # # # # # CNN-LSTM -> by default only the LSTM part is trained (line 713 in build_functions in combinedNN_tools.py
         # # # # # # # # # # #          -> you can train everything (also CNN parameters), but only do this after the CNN-LSTM has trained with fixed CNN parameters, otherwise you'll move far out of your optimal point
@@ -148,7 +134,6 @@
         # networkToRun(runType="audio", AUDIO_LSTM_HIDDEN_LIST=[64], audio_dataset="TIMIT", test_dataset="TIMIT"),
         # networkToRun(runType="audio", AUDIO_LSTM_HIDDEN_LIST=[256], dataset="TIMIT", audio_dataset="TIMIT", test_dataset="TIMIT"),
         # networkToRun(runType="audio", AUDIO_LSTM_HIDDEN_LIST=[512], audio_dataset="TIMIT", test_dataset="TIMIT"),
-<<<<<<< HEAD
         # networkToRun(runType="audio", AUDIO_LSTM_HIDDEN_LIST=[1024], audio_dataset="TIMIT", test_dataset="TIMIT"),
         #
         # networkToRun(runType="audio", AUDIO_LSTM_HIDDEN_LIST=[8, 8], audio_dataset="TIMIT", test_dataset="TIMIT"),
@@ -157,15 +142,6 @@
         # networkToRun(runType="audio", AUDIO_LSTM_HIDDEN_LIST=[256, 256], audio_dataset="TIMIT", test_dataset="TIMIT"),
         # networkToRun(runType="audio", AUDIO_LSTM_HIDDEN_LIST=[512, 512], audio_dataset="TIMIT", test_dataset="TIMIT"),
         # networkToRun(runType="audio", AUDIO_LSTM_HIDDEN_LIST=[1024,1024], audio_dataset="TIMIT", test_dataset="TIMIT"),
-=======
-
-        #
-        # networkToRun(runType="audio", AUDIO_LSTM_HIDDEN_LIST=[8,8], audio_dataset="TIMIT", test_dataset="TIMIT"),
-        # networkToRun(runType="audio", AUDIO_LSTM_HIDDEN_LIST=[32,32], audio_dataset="TIMIT", test_dataset="TIMIT"),
-        # networkToRun(runType="audio", AUDIO_LSTM_HIDDEN_LIST=[64,64], audio_dataset="TIMIT", test_dataset="TIMIT"),
-        # networkToRun(runType="audio", AUDIO_LSTM_HIDDEN_LIST=[256, 256], audio_dataset="TIMIT", test_dataset="TIMIT"),
-        # networkToRun(runType="audio", AUDIO_LSTM_HIDDEN_LIST=[512, 512], audio_dataset="TIMIT", test_dataset="TIMIT"),
->>>>>>> 33530451
         #
         # networkToRun(runType="audio", AUDIO_LSTM_HIDDEN_LIST=[8,8,8], audio_dataset="TIMIT", test_dataset="TIMIT"),
         # networkToRun(runType="audio", AUDIO_LSTM_HIDDEN_LIST=[32,32,32], audio_dataset="TIMIT", test_dataset="TIMIT"),
