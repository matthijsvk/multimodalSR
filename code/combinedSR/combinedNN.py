--- conflicted
+++ resolved
@@ -36,16 +36,12 @@
 #############################################################
 
 logToFile = True
-<<<<<<< HEAD
 justTest = False
 ROUND_PARAMS=True
-=======
-justTest = True
 
 withNoise = True
 noiseType = 'white'
 ratio_dB = -3
->>>>>>> 6fdce753
 
 def main():
     # each element needs AUDIO_LSTM_HIDDEN_LIST, CNN_NETWORK, cnn_features, LIP_RNN_HIDDEN_LIST, DENSE_HIDDEN_LIST, datasetType, runType
@@ -74,7 +70,6 @@
         #
         # # # # ### COMBINED ###  ## TODO: retrain
         # # # # # lipspeakers
-<<<<<<< HEAD
         networkToTrain(cnn_features="dense", LIP_RNN_HIDDEN_LIST=None,
                        DENSE_HIDDEN_LIST=[256,256],overwriteSubnets=True, forceTrain=True),
         networkToTrain(cnn_features="dense", LIP_RNN_HIDDEN_LIST=None,
@@ -103,36 +98,6 @@
         networkToTrain(AUDIO_LSTM_HIDDEN_LIST=[512, 512],
                        cnn_features="conv", LIP_RNN_HIDDEN_LIST=[512, 512],
                        DENSE_HIDDEN_LIST=[512, 512, 512],overwriteSubnets=True, forceTrain=True)
-=======
-        # networkToTrain(cnn_features="dense", LIP_RNN_HIDDEN_LIST=None,
-        #                DENSE_HIDDEN_LIST=[256,256],overwriteSubnets=True, forceTrain=True),
-        # networkToTrain(cnn_features="dense", LIP_RNN_HIDDEN_LIST=None,
-        #                DENSE_HIDDEN_LIST=[512, 512, 512],overwriteSubnets=True, forceTrain=True),
-        #
-        #
-        # networkToTrain(cnn_features="dense", LIP_RNN_HIDDEN_LIST=[256,256],
-        #                DENSE_HIDDEN_LIST=[512, 512, 512],overwriteSubnets=True, forceTrain=True),
-        # # impact of smaller or larger audio network
-        # networkToTrain(AUDIO_LSTM_HIDDEN_LIST=[64],
-        #                cnn_features="dense", LIP_RNN_HIDDEN_LIST=[256, 256],
-        #                DENSE_HIDDEN_LIST=[512, 512, 512],overwriteSubnets=True, forceTrain=True),
-        # networkToTrain(AUDIO_LSTM_HIDDEN_LIST=[512, 512],
-        #                cnn_features="dense", LIP_RNN_HIDDEN_LIST=[256, 256],
-        #                DENSE_HIDDEN_LIST=[512, 512, 512],overwriteSubnets=True, forceTrain=True),
-        #
-        # # ## conv
-        # networkToTrain(cnn_features="conv", LIP_RNN_HIDDEN_LIST=None,
-        #                DENSE_HIDDEN_LIST=[512, 512, 512], overwriteSubnets=True, forceTrain=True),
-        # networkToTrain(AUDIO_LSTM_HIDDEN_LIST=[512, 512],
-        #                cnn_features="conv", LIP_RNN_HIDDEN_LIST=[64],
-        #                DENSE_HIDDEN_LIST=[512, 512, 512],overwriteSubnets=True, forceTrain=True),
-        # networkToTrain(AUDIO_LSTM_HIDDEN_LIST=[512, 512],
-        #                cnn_features="conv", LIP_RNN_HIDDEN_LIST=[256, 256],
-        #                DENSE_HIDDEN_LIST=[512, 512, 512],overwriteSubnets=True, forceTrain=True),
-        # networkToTrain(AUDIO_LSTM_HIDDEN_LIST=[512, 512],
-        #                cnn_features="conv", LIP_RNN_HIDDEN_LIST=[512, 512],
-        #                DENSE_HIDDEN_LIST=[512, 512, 512],overwriteSubnets=True, forceTrain=True),
->>>>>>> 6fdce753
         #
         # # # # TODO: train with params CNN and audio made trainable
         # # # networkToTrain(AUDIO_LSTM_HIDDEN_LIST=[512, 512],
@@ -263,51 +228,6 @@
     # lipspeakers: load all in mem at start; volunteers -> not possible, so load per speaker
     if datasetType == "lipspeakers": loadPerSpeaker = False
     else: loadPerSpeaker = True
-<<<<<<< HEAD
-    
-    store_dir = root_dir + os.sep + "results" + os.sep + ("CNN_LSTM" if LIP_RNN_HIDDEN_LIST != None else "CNN") + os.sep + datasetType
-    if not os.path.exists(store_dir): os.makedirs(store_dir)
-    
-    # # which part of the network to train/save/...
-    # # runType = 'audio'
-    # # runType = 'lipreading'
-    # runType = 'combined'
-    ###########################
-    
-    model_paths = {}
-    # audio network + cnnNetwork + classifierNetwork
-    model_name = "RNN__" + str(len(AUDIO_LSTM_HIDDEN_LIST)) + "_LSTMLayer" + '_'.join([str(layer) for layer in AUDIO_LSTM_HIDDEN_LIST]) \
-                         + "_nbMFCC" + str(nbMFCCs) + ("_bidirectional" if audio_bidirectional else "_unidirectional") +  "__" \
-                 + "CNN_" + CNN_NETWORK + "_" + cnn_features \
-                 + ("_lipRNN_" if LIP_RNN_HIDDEN_LIST != None else "") + ('_'.join([str(layer) for layer in LIP_RNN_HIDDEN_LIST]) if LIP_RNN_HIDDEN_LIST != None else "") \
-                 + ("_allowSubnetTraining" if allowSubnetTraining else "") + "__" \
-                 + "FC_" + '_'.join([str(layer) for layer in DENSE_HIDDEN_LIST]) + "__" \
-                 + dataset + "_" + datasetType
-    model_paths['combined'] = os.path.join(store_dir, model_name + ".npz")
-
-    # for loading stored audio models
-    audio_dataset = "TCDTIMIT"#"combined" #"combined" #""combined" # TCDTIMIT + TIMIT datasets
-    audio_model_name = str(len(AUDIO_LSTM_HIDDEN_LIST)) + "_LSTMLayer" + '_'.join(
-            [str(layer) for layer in AUDIO_LSTM_HIDDEN_LIST]) + "_nbMFCC" + str(nbMFCCs) + \
-                       ("_bidirectional" if audio_bidirectional else "_unidirectional") + "_" + audio_dataset
-    audio_model_dir = os.path.expanduser("~/TCDTIMIT/audioSR/"+audio_dataset+"/results")
-    model_paths['audio'] = os.path.join(audio_model_dir, audio_model_name + ".npz")
-    
-    # for loading stored lipreading models
-    lip_model_dir = os.path.join(os.path.expanduser('~/TCDTIMIT/lipreading/' + dataset + "/results/CNN"))
-    viseme = False; network_type = CNN_NETWORK
-    lip_CNN_model_name = datasetType + "_" + network_type + "_" + ("viseme" if viseme else "phoneme") + str(nbPhonemes)
-    model_paths['CNN'] = os.path.join(lip_model_dir, lip_CNN_model_name + ".npz")
-    
-    # for CNN-LSTM networks
-    if LIP_RNN_HIDDEN_LIST != None:
-        lip_model_dir = os.path.join(os.path.expanduser('~/TCDTIMIT/lipreading/' + dataset + "/results/CNN_LSTM"))
-        lip_CNN_LSTM_model_name = lip_CNN_model_name + "_LSTM" + ("_bidirectional" if lipRNN_bidirectional else "_unidirectional") \
-                                  + "_" + '_'.join([str(layer) for layer in LIP_RNN_HIDDEN_LIST]) + "_" + cnn_features
-        model_paths['CNN_LSTM'] = os.path.join(lip_model_dir, lip_CNN_LSTM_model_name + ".npz")
-
-=======
->>>>>>> 6fdce753
 
 
     # get paths of subnetworks, save in model_paths.
@@ -376,11 +296,8 @@
                                        processedDir=processedDir, runType=runType,
                                        storeProcessed=storeProcessed,
                                        testSpeakerFiles=testSpeakerFiles,
-<<<<<<< HEAD
+                                       withNoise = withNoise, noiseType = noiseType, ratio_dB = ratio_dB,
                                        roundParams=ROUND_PARAMS)
-=======
-                                       withNoise = withNoise, noiseType = noiseType, ratio_dB = ratio_dB)
->>>>>>> 6fdce753
 
     else: # network doesn't exist, we need to train it first. Or we forced training
         # if we loaded an existing network and force training, make LRsmaller so we don't lose the benefits of our pretrained network
