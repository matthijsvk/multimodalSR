from __future__ import print_function

import warnings
from time import gmtime, strftime

warnings.simplefilter("ignore", UserWarning)  # cuDNN warning

import logging
import formatting


logger_combined = logging.getLogger('combined')
logger_combined.setLevel(logging.DEBUG)
FORMAT = '[$BOLD%(filename)s$RESET:%(lineno)d][%(levelname)-5s]: %(message)s '
formatter = logging.Formatter(formatting.formatter_message(FORMAT, False))

# create console handler with a higher log level
ch = logging.StreamHandler()
ch.setLevel(logging.DEBUG)
ch.setFormatter(formatter)
logger_combined.addHandler(ch)

# File logger: see below META VARIABLES

import time
program_start_time = time.time()

print("\n * Importing libraries...")
from combinedNN_tools import *
from general_tools import *
import preprocessingCombined

#############################################################

##### SCRIPT META VARIABLES #####
VERBOSE = True
compute_confusion = False  # TODO: ATM this is not implemented

batch_size_audio = 1
num_epochs = 20

nbMFCCs = 39 # num of features to use -> see 'utils.py' in convertToPkl under processDatabase
nbPhonemes = 39  # number output neurons
LSTM_HIDDEN_LIST = [256,256]
BIDIRECTIONAL = True

# lipreading
CNN_NETWORK = "google"
# using CNN-LSTM combo: what to input to LSTM? direct conv outputs or first through dense layers?
<<<<<<< HEAD
cnn_features = 'conv' #'dense' # 39 outputs as input to LSTM
=======
cnn_features = 'dense'  # 39 outputs as input to LSTM
>>>>>>> af9427c7
LIP_RNN_HIDDEN_LIST = None#[256,256]  # set to None to disable CNN-LSTM architecture

# after concatenation of audio and lipreading, which dense layers before softmax?
DENSE_HIDDEN_LIST = [2048,2048,512] #[128,128,128,128]

# Decaying LR
LR_start = 0.001
logger_combined.info("LR_start = %s", str(LR_start))
LR_fin = 0.0000001
logger_combined.info("LR_fin = %s", str(LR_fin))
#LR_decay = (LR_fin / LR_start) ** (1. / num_epochs)  # each epoch, LR := LR * LR_decay
LR_decay= 0.7071
logger_combined.info("LR_decay = %s", str(LR_decay))

# Set locations for DATA, LOG, PARAMETERS, TRAIN info
dataset = "TCDTIMIT"
root_dir = os.path.expanduser('~/TCDTIMIT/combinedSR/' + dataset)
store_dir = root_dir + "/results"
if not os.path.exists(store_dir): os.makedirs(store_dir)

database_binaryDir = root_dir + '/binary'
processedDir = database_binaryDir + "_finalProcessed"
datasetType = "lipspeakers" #""volunteers";

# which part of the network to train/save/...
# runType = 'audio'
# runType = 'lipreading'
runType = 'combined'
###########################


# audio network + cnnNetwork + classifierNetwork
model_name = "RNN__" + str(len(LSTM_HIDDEN_LIST)) + "_LSTMLayer" + '_'.join([str(layer) for layer in LSTM_HIDDEN_LIST]) \
                     + "_nbMFCC" + str(nbMFCCs) + ("_bidirectional" if BIDIRECTIONAL else "_unidirectional") +  "__" \
             + "CNN_" + CNN_NETWORK + "_" + cnn_features \
             + ("_lipRNN_" if LIP_RNN_HIDDEN_LIST != None else "") + ('_'.join([str(layer) for layer in LIP_RNN_HIDDEN_LIST]) if LIP_RNN_HIDDEN_LIST != None else "")  + "__" \
             + "FC_" + '_'.join([str(layer) for layer in DENSE_HIDDEN_LIST]) + "__" \
             + dataset + "_" + datasetType
model_load = os.path.join(store_dir, model_name + ".npz")
model_save = os.path.join(store_dir, model_name)

# for loading stored audio models
audio_dataset = "combined" # TCDTIMIT + TIMIT datasets
audio_model_name = str(len(LSTM_HIDDEN_LIST)) + "_LSTMLayer" + '_'.join(
        [str(layer) for layer in LSTM_HIDDEN_LIST])  + "_nbMFCC" + str(nbMFCCs) + \
        ("_bidirectional" if BIDIRECTIONAL else "_unidirectional") + "_" + audio_dataset
audio_model_dir = os.path.expanduser("~/TCDTIMIT/audioSR/"+audio_dataset+"/results")
audio_model_path = os.path.join(audio_model_dir, audio_model_name + ".npz")

# for loading stored lipreading models
lip_model_dir = os.path.join(os.path.expanduser('~/TCDTIMIT/lipreading/' + dataset + "/results"))
viseme = False; network_type = "google"
lip_CNN_model_name = datasetType + "_" + network_type + "_" + ("viseme" if viseme else "phoneme") + str(nbPhonemes)
CNN_model_path = os.path.join(lip_model_dir, lip_CNN_model_name + ".npz")

# for CNN-LSTM networks
if LIP_RNN_HIDDEN_LIST != None:
    lip_CNN_LSTM_model_name = lip_CNN_model_name + "_LSTM" + '_'.join([str(layer) for layer in LIP_RNN_HIDDEN_LIST])
    lip_CNN_LSTM_model_path = os.path.join(lip_model_dir, lip_CNN_LSTM_model_name + ".npz")

# log file
logFile = store_dir + os.sep + model_name + '.log'
if os.path.exists(logFile):
    fh = logging.FileHandler(logFile)  # append to existing log
else:
    fh = logging.FileHandler(logFile, 'w')  # create new logFile
fh.setLevel(logging.DEBUG)
fh.setFormatter(formatter)
logger_combined.addHandler(fh)
#############################################################


logger_combinedtools.info("\n\n\n\n STARTING NEW TRAINING SESSION AT " + strftime("%Y-%m-%d %H:%M:%S", gmtime()))

##### IMPORTING DATA #####

logger_combined.info('  data source: ' + database_binaryDir)
logger_combined.info('  model target: ' + model_save + '.npz')

storeProcessed = False  # if you have about 10GB hdd space, you can increase the speed by not reprocessing it each iteration
# you can just run this program and it will generate the files the first time it encounters them, or generate them manually with datasetToPkl.py

# just get the names
testVolunteerNumbers = ["13F", "15F", "21M", "23M", "24M", "25M", "28M", "29M", "30F", "31F", "34M", "36F", "37F",
                        "43F", "47M", "51F", "54M"];
testVolunteers = [str(testNumber) + ".pkl" for testNumber in testVolunteerNumbers];
lipspeakers = ["Lipspkr1.pkl", "Lipspkr2.pkl", "Lipspkr3.pkl"];
allSpeakers = [f for f in os.listdir(database_binaryDir) if
               os.path.isfile(os.path.join(database_binaryDir, f)) and os.path.splitext(f)[1] == ".pkl"]
trainVolunteers = [f for f in allSpeakers if not (f in testVolunteers or f in lipspeakers)];

if datasetType == "combined":
    trainingSpeakerFiles = trainVolunteers + lipspeakers
    testSpeakerFiles = testVolunteers
else:# datasetType == "volunteers":
    trainingSpeakerFiles = trainVolunteers
    testSpeakerFiles = testVolunteers
# else:
#     raise Exception("invalid dataset entered")
datasetFiles = [trainingSpeakerFiles, testSpeakerFiles]


# get a sample of the dataset to debug the network
dataset_test, _, _ = preprocessingCombined.getOneSpeaker(trainingSpeakerFiles[0],
                                                         sourceDataDir=database_binaryDir,
                                                         storeProcessed=True,
                                                         processedDir=processedDir,
                                                         trainFraction=1.0, validFraction=0.0,
                                                         verbose=False)
# import pdb;pdb.set_trace()

## TEST: only lipspeakers
lipspkr_path = os.path.expanduser("~/TCDTIMIT/lipreading/TCDTIMIT/binaryPerVideo/allLipspeakersTrain.pkl")
data = unpickle(lipspkr_path)

##### BUIDING MODEL #####
logger_combined.info('\n\n* Building network ...')
network = NeuralNetwork('combined', dataset=data, loadPerSpeaker = False, #dataset_test,
                            num_features=nbMFCCs, lstm_hidden_list=LSTM_HIDDEN_LIST,
                            num_output_units=nbPhonemes, bidirectional=BIDIRECTIONAL,
                            cnn_network=CNN_NETWORK, cnn_features = cnn_features,
                            lipRNN_hidden_list=LIP_RNN_HIDDEN_LIST,
                            dense_hidden_list=DENSE_HIDDEN_LIST,
                            debug=False)

# print number of parameters
nb_params_CNN_noDense   = lasagne.layers.count_params(network.CNN_lout_features)
nb_params_CNN           = lasagne.layers.count_params(network.CNN_lout)
nb_params_lipreading    = lasagne.layers.count_params(network.lipreading_lout_features)
nb_params_RNN           = lasagne.layers.count_params(network.audioNet_lout_features)
nb_params               = lasagne.layers.count_params(network.combined_lout)
logger_combined.info(" # params lipreading Total: %s", nb_params_lipreading)

if LIP_RNN_HIDDEN_LIST != None:
    logger_combined.info(" # params lipRNN:           %s", nb_params_lipreading - nb_params_CNN)

if cnn_features == 'dense':
    logger_combined.info(" # params CNN:              %s", nb_params_CNN)
else:
    logger_combined.info(" # params CNN:              %s", nb_params_CNN_noDense)

logger_combined.info(" # params audio LSTM:       %s", nb_params_RNN)
logger_combined.info(" # params combining FC:     %s", nb_params - nb_params_lipreading - nb_params_RNN)
logger_combined.info(" # params whole network:    %s", nb_params)



# Try to load stored model
logger_combined.info(' Network built. \n\nTrying to load stored model: %s', model_load)
success = network.load_model(model_type='combined', model_path=model_load)
if success == -1:
    logger_combined.warning("No complete network found, loading parts...")

    logger_combined.info("CNN : %s", CNN_model_path)
    network.load_model(model_type='CNN', model_path=CNN_model_path)

    if LIP_RNN_HIDDEN_LIST != None:
        logger_combined.info("CNN_LSTM : %s", lip_CNN_LSTM_model_path)
        network.load_model(model_type='CNN_LSTM', model_path=lip_CNN_LSTM_model_path)

    logger_combined.info("RNN : %s", audio_model_path)
    network.load_model(model_type='RNN', model_path=audio_model_path)


##### COMPILING FUNCTIONS #####
logger_combined.info("\n\n* Compiling functions ...")
network.build_functions(train=True, debug=True)

##### TRAINING #####
logger_combined.info("\n\n* Training ...")

if runType == 'audio':                  model_save = audio_model_path
elif runType == 'lipreading':
    if LIP_RNN_HIDDEN_LIST != None:     model_save = lip_CNN_LSTM_model_path
    else:                               model_save = CNN_model_path
elif runType == 'combined':             model_save = model_load
else: raise IOError("can't save network params; network output not found")
model_save = model_save.replace(".npz","")

# ### test ###
model_save = model_save + "__test"
###

network.train(datasetFiles, database_binaryDir=database_binaryDir, runType=runType,
                  storeProcessed=True, processedDir=processedDir,
                  num_epochs=num_epochs,
                  batch_size=batch_size_audio, LR_start=LR_start, LR_decay=LR_decay,
                  compute_confusion=False, debug=False, save_name=model_save)

logger_combined.info("\n\n* Done")
logger_combined.info('Total time: {:.3f}'.format(time.time() - program_start_time))

<|MERGE_RESOLUTION|>--- conflicted
+++ resolved
@@ -47,11 +47,7 @@
 # lipreading
 CNN_NETWORK = "google"
 # using CNN-LSTM combo: what to input to LSTM? direct conv outputs or first through dense layers?
-<<<<<<< HEAD
 cnn_features = 'conv' #'dense' # 39 outputs as input to LSTM
-=======
-cnn_features = 'dense'  # 39 outputs as input to LSTM
->>>>>>> af9427c7
 LIP_RNN_HIDDEN_LIST = None#[256,256]  # set to None to disable CNN-LSTM architecture
 
 # after concatenation of audio and lipreading, which dense layers before softmax?
