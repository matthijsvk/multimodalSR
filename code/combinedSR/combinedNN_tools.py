--- conflicted
+++ resolved
@@ -1408,12 +1408,8 @@
     # Audio network     -> evaluate audio
     # Lipreading        -> evaluate lipreading
     def finalNetworkEvaluation(self, save_name, database_binaryDir, processedDir, runType, testSpeakerFiles,
-<<<<<<< HEAD
-                               storeProcessed=False,  roundParams=False, logger=logger_combinedtools):
-=======
-                               withNoise=False, noiseType='white', ratio_dB=-3,  datasetName='TCDTIMIT',
+                               withNoise=False, noiseType='white', ratio_dB=-3,  datasetName='TCDTIMIT', roundParams=False,
                                storeProcessed=False,  nbPhonemes=39, logger=logger_combinedtools):
->>>>>>> 6fdce753
         if runType == 'lipreading': networkType = "lipreading " + self.lipreadingType
         else: networkType = runType
         logger.info(" \n\n Running FINAL evaluation on Test set... (%s network type)", networkType)
