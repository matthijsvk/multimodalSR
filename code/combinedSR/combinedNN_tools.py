from __future__ import print_function

import logging  # debug < info < warn < error < critical  # from https://docs.python.org/3/howto/logging-cookbook.html
import traceback

import theano
import theano.tensor as T
from tqdm import tqdm

logger_combinedtools = logging.getLogger('combined.tools')
logger_combinedtools.setLevel(logging.DEBUG)

from general_tools import *
import os
import time
import lasagne
import lasagne.layers as L
import lasagne.objectives as LO
import numpy as np
import preprocessingCombined


class AttentionLayer(lasagne.layers.Layer):
    '''
    A layer which computes a weighted average across the second dimension of
    its input, where the weights are computed according to the third dimension.
    This results in the second dimension being flattened.  This is an attention
    mechanism - which "steps" (in the second dimension) are attended to is
    determined by a learned transform of the features.

    Parameters
    ----------
    incoming : a :class:`Layer` instance or a tuple
        The layer feeding into this layer, or the expected input shape

    W : Theano shared variable, numpy array or callable
        An initializer for the weights of the layer. If a shared variable or a
        numpy array is provided the shape should  be (num_inputs,).

    b : Theano shared variable, numpy array, callable or None
        An initializer for the biases of the layer. If a shared variable or a
        numpy array is provided the shape should be () (it is a scalar).
        If None is provided the layer will have no biases.

    nonlinearity : callable or None
        The nonlinearity that is applied to the layer activations. If None
        is provided, the layer will be linear.
    '''

    def __init__(self, incoming, W=lasagne.init.Normal(),
                 b=lasagne.init.Constant(0.),
                 nonlinearity=lasagne.nonlinearities.tanh,
                 **kwargs):
        super(AttentionLayer, self).__init__(incoming, **kwargs)
        # Use identity nonlinearity if provided nonlinearity is None
        self.nonlinearity = (lasagne.nonlinearities.identity
                             if nonlinearity is None else nonlinearity)

        # Add weight vector parameter
        self.W = self.add_param(W, (self.input_shape[2],), name="W")
        if b is None:
            self.b = None
        else:
            # Add bias scalar parameter
            self.b = self.add_param(b, (), name="b", regularizable=False)

    def get_output_shape_for(self, input_shape):
        return (input_shape[0], input_shape[-1])

    def get_output_for(self, input, **kwargs):
        # Dot with W to get raw weights, shape=(n_batch, n_steps)
        activation = T.dot(input, self.W)
        # Add bias
        if self.b is not None:
            activation = activation + self.b
        # Apply nonlinearity
        activation = self.nonlinearity(activation)
        # Perform softmax
        activation = T.exp(activation)
        activation /= activation.sum(axis=1).dimshuffle(0, 'x')
        # Weight steps
        weighted_input = input * activation.dimshuffle(0, 1, 'x')
        # Compute weighted average (summing because softmax is normed)
        return weighted_input.sum(axis=1)

class NeuralNetwork:
    network = None
    training_fn = None
    best_param = None
    best_error = 100
    curr_epoch, best_epoch = 0, 0
    X = None
    Y = None

    network_train_info = [[], [], []]

    def __init__(self, architecture, data=None, loadPerSpeaker = True, dataset="TCDTIMIT", test_dataset="TCDTIMIT",
                 batch_size=1, num_features=39, num_output_units=39,
                 lstm_hidden_list=(100,), bidirectional=True, audio_features='conv',
                 cnn_network="google", cnn_features='dense', lipRNN_hidden_list=None, lipRNN_bidirectional=True, lipRNN_features="rawRNNfeatures",
<<<<<<< HEAD
                 dense_hidden_list=(512,), combinationType='FC',save_name=None,
=======
                 dense_hidden_list=(512,), save_name=None, audioNet_features='lstm',
>>>>>>> 33530451
                 seed=int(time.time()), model_paths={}, debug=False, verbose=False, logger=logger_combinedtools):

        self.dataset= dataset
        self.test_dataset = test_dataset
        self.loadPerSpeaker = loadPerSpeaker
        self.model_paths = model_paths

        self.num_output_units = num_output_units
        self.num_features = num_features
        self.batch_size = batch_size
        self.epochsNotImproved = 0  # keep track, to know when to stop training

        self.combinationType = combinationType

        # for storage of training info
        self.network_train_info = {
            'train_cost': [],
            'val_cost':   [], 'val_acc': [], 'val_topk_acc': [],
            'test_cost':  [], 'test_acc': [], 'test_topk_acc': [],
            'nb_params': {}
        }  # used to be list of lists

        if architecture == "combined":
            if data != None:
                images_train, mfccs_train, audioLabels_train, validLabels_train, validAudioFrames_train = data

                # import pdb;pdb.set_trace()

                self.images = images_train[0]  # images are stored per video file. batch_size is for audio
                self.mfccs = mfccs_train[:batch_size]
                self.audioLabels = audioLabels_train[:batch_size]
                self.validLabels = validLabels_train[:batch_size]
                self.validAudioFrames = validAudioFrames_train[:batch_size]

                # import pdb;pdb.set_trace()
                self.masks = generate_masks(inputs=self.mfccs, valid_frames=self.validAudioFrames,
                                            batch_size=len(self.mfccs),
                                            logger=logger_combinedtools)
                self.mfccs = pad_sequences_X(self.mfccs)  # shouldn't change shape because batch_size == 1
                self.audioLabels = pad_sequences_y(self.audioLabels)  # these aren't actually used
                self.validLabels = pad_sequences_y(self.validLabels)
                self.validAudioFrames = pad_sequences_y(self.validAudioFrames)

                if verbose:
                    logger.debug('images.shape:          %s', len(self.images))
                    logger.debug('images[0].shape:       %s', self.images[0].shape)
                    logger.debug('images[0][0][0].type:  %s', type(self.images[0][0][0]))
                    logger.debug('y.shape:          %s', self.audioLabels.shape)
                    logger.debug('y[0].shape:       %s', self.audioLabels[0].shape)
                    logger.debug('y[0][0].type:     %s', type(self.audioLabels[0][0]))
                    logger.debug('masks.shape:      %s', self.masks.shape)
                    logger.debug('masks[0].shape:   %s', self.masks[0].shape)
                    logger.debug('masks[0][0].type: %s', type(self.masks[0][0]))

            logger.info("NUM FEATURES: %s", num_features)

            # create Theano variables and generate the networks
            self.LR_var = T.scalar('LR', dtype=theano.config.floatX)
            self.targets_var = T.imatrix('targets')  # 2D for the RNN (1 many frames (and targets) per example)
            self.CNN_targets_var = T.ivector('targets')  # 1D for the CNN (1 target per example)


            ## AUDIO PART ##
            self.audio_inputs_var = T.tensor3('audio_inputs')
            self.audio_masks_var = T.matrix('audio_masks')
            self.audio_valid_frames_var = T.imatrix('valid_indices')

            self.audioNet_dict, self.audioNet_lout, self.audioNet_lout_flattened, self.audioNet_lout_features = \
                self.build_audioRNN(n_hidden_list=lstm_hidden_list, bidirectional=bidirectional,
                                    seed=seed, debug=debug, logger=logger)
<<<<<<< HEAD
            if audio_features == 'dense':  # audioNet_lout_flattened output shape: (nbValidFrames, 39 phonemes)
                self.audioNet_lout_features = self.audioNet_lout_flattened
            # else: audioNet_lout_flattened output shape: (nbValidFrames, nbLSTMunits)
=======
            # audioNet_lout_flattened output shape: (nbValidFrames, 39)
            # pass on 39 phoneme predictions instead of nbLSTMunits features
            if audioNet_features: self.audioNet_lout_features = self.audioNet_lout
>>>>>>> 33530451


            ## LIPREADING PART ##
            self.CNN_input_var = T.tensor4('cnn_input')
            # batch size is number of valid frames in each video
            if "google" in cnn_network:
                if "binary" in cnn_network:
                    self.CNN_dict, self.CNN_lout, self.CNN_lout_features = self.build_google_binary_CNN()
                else:
                    self.CNN_dict, self.CNN_lout, self.CNN_lout_features = self.build_google_CNN()
            elif "resnet50" in cnn_network:
                self.CNN_dict, self.CNN_lout, self.CNN_lout_features = self.build_resnet50_CNN()
            elif "cifar10_v2" in cnn_network:
                self.CNN_dict, self.CNN_lout, self.CNN_lout_features = self.build_cifar10_CNN_v2()
            elif "cifar10" in cnn_network:
                self.CNN_dict, self.CNN_lout, self.CNN_lout_features = self.build_cifar10_CNN_v2()

            # CNN_lout_features output shape = (nbValidFrames, 512x7x7)

            self.cnn_features = cnn_features
            # for CNN-LSTM combination networks
            self.lipreadingType = 'CNN'
            if lipRNN_hidden_list != None:  #add LSTM layers on top of the CNN
                self.lipreadingType = 'CNN_LSTM'
                # input to LSTM network: conv features, or with dense softmax layer in between?
                # direct conv outputs is 512x7x7 = 25.088 features -> huge networks. Might need to reduce size
                if cnn_features == 'dense':
                    self.lipreadingRNN_dict, self.lipreading_lout_features = self.build_lipreadingRNN(self.CNN_lout,
                                                                                                      lipRNN_hidden_list,
                                                                                                      bidirectional=lipRNN_bidirectional)
                else:
                    self.lipreadingRNN_dict, self.lipreading_lout_features = self.build_lipreadingRNN(self.CNN_lout_features,
                                                                                                      lipRNN_hidden_list,
                                                                                                      bidirectional=lipRNN_bidirectional)
                # For lipreading only: input to softmax FC layer now not from conv layer, but from LSTM features that are put on top of the CNNs
                self.lipreading_lout = self.build_softmax(inputLayer = self.lipreading_lout_features, nbClasses=self.num_output_units)
                if lipRNN_features == 'dense':
                    self.lipreading_lout_features = self.lipreading_lout

            else:  #only use the CNN
                if cnn_features == 'dense':
                    self.lipreading_lout_features = self.CNN_lout
                else:
                    self.lipreading_lout_features = self.CNN_lout_features
                self.lipreading_lout = self.CNN_lout

                # # You can use this to get the shape of the raw features (before FC layers), which needs to be hard-coded in the build_<networkName>() function
                # logger_combinedtools.debug("lip features shape: %s", self.lipreading_lout_features.output_shape)
                # import pdb;pdb.set_trace()


            ## COMBINED PART ##
            # batch size is number of valid frames in each video
            self.combined_dict, self.combined_lout = self.build_combined(lipreading_lout=self.lipreading_lout_features,
                                                                        audio_lout=self.audioNet_lout_features,
                                                                        dense_hidden_list=dense_hidden_list,
                                                                         combinationType=combinationType)
            logger_combinedtools.debug("output shape: %s", self.combined_lout.output_shape)
            #import pdb;pdb.set_trace()

            self.loadPreviousResults(save_name)
            nb_params = self.getParamsInfo()
            self.network_train_info['nb_params'] = nb_params
            store_path = save_name + '_trainInfo.pkl'
            saveToPkl(store_path, self.network_train_info)

            logger_combinedtools.info(" # params lipreading seperate: %s", "{:,}".format(nb_params['nb_lipreading']))
            logger_combinedtools.info(" # params audio seperate:      %s", "{:,}".format(nb_params['nb_audio']))

            logger_combinedtools.info(" # params combining: ")
            logger_combinedtools.info(" # params total:            %s", "{:,}".format(nb_params['nb_total']))
            logger_combinedtools.info(" # params lip features:     %s", "{:,}".format(nb_params['nb_lipreading_features']))
            logger_combinedtools.info(" # params CNN features:     %s", "{:,}".format(nb_params['nb_CNN_used']))
            logger_combinedtools.info(" # params lip LSTM:         %s", "{:,}".format(nb_params['nb_lipRNN']))
            logger_combinedtools.info(" # params audio features:   %s", "{:,}".format(nb_params['nb_audio_features']))
            logger_combinedtools.info(" # params combining FC:     %s", "{:,}".format(nb_params['nb_combining']))

            # allLayers= L.get_all_layers(self.lipreading_lout)
            # for layer in allLayers:
            #     logger_combinedtools.debug("layer : %s \t %s", layer, layer.output_shape)
            # [layer.output_shape for layer in allLayers[-5:-1]]
            # import pdb;pdb.set_trace()


        else:
            print("ERROR: Invalid argument: The valid architecture arguments are: 'combined'")
        
        
    def build_audioRNN(self, n_hidden_list=(100,), bidirectional=False,
                       seed=int(time.time()), debug=False, logger=logger_combinedtools):
        # some inspiration from http://colinraffel.com/talks/hammer2015recurrent.pdf

        if debug:
            logger.debug('\nInputs:');
            logger.debug('  X.shape:    %s', self.mfccs[0].shape)
            logger.debug('  X[0].shape: %s %s %s \n%s', self.mfccs[0][0].shape, type(self.mfccs[0][0]),
                         type(self.mfccs[0][0][0]), self.mfccs[0][0][:5])

            logger.debug('Targets: ');
            logger.debug('  Y.shape:    %s', self.validLabels.shape)
            logger.debug('  Y[0].shape: %s %s %s \n%s', self.validLabels[0].shape, type(self.validLabels[0]),
                         type(self.validLabels[0][0]),
                         self.validLabels[0][:5])
            logger.debug('Layers: ')

        # fix these at initialization because it allows for compiler opimizations
        num_output_units = self.num_output_units
        num_features = self.num_features
        batch_size = self.batch_size

        audio_inputs = self.audio_inputs_var
        audio_masks = self.audio_masks_var  # set MATRIX, not iMatrix!! Otherwise all mask calculations are done by CPU, and everything will be ~2x slowed down!! Also in general_tools.generate_masks()
        valid_frames = self.audio_valid_frames_var

        net = {}

        # shape = (batch_size, batch_max_seq_length, num_features)
        net['l1_in'] = L.InputLayer(shape=(batch_size, None, num_features), input_var=audio_inputs)
        net['l1_mask'] = L.InputLayer(shape=(batch_size, None), input_var=audio_masks)

        if debug:
            get_l_in = L.get_output(net['l1_in'])
            l_in_val = get_l_in.eval({net['l1_in'].input_var: self.mfccs})
            # logger.debug(l_in_val)
            logger.debug('  l_in size: %s', l_in_val.shape);

            get_l_mask = L.get_output(net['l1_mask'])
            l_mask_val = get_l_mask.eval({net['l1_mask'].input_var: self.masks})
            # logger.debug(l_in_val)
            logger.debug('  l_mask size: %s', l_mask_val.shape);

            n_batch, n_time_steps, n_features = net['l1_in'].input_var.shape
            logger.debug("  n_batch: %s | n_time_steps: %s | n_features: %s", n_batch, n_time_steps,
                         n_features)

        ## LSTM parameters
        gate_parameters = L.recurrent.Gate(
                W_in=lasagne.init.Orthogonal(), W_hid=lasagne.init.Orthogonal(),
                b=lasagne.init.Constant(0.))
        cell_parameters = L.recurrent.Gate(
                W_in=lasagne.init.Orthogonal(), W_hid=lasagne.init.Orthogonal(),
                # Setting W_cell to None denotes that no cell connection will be used.
                W_cell=None, b=lasagne.init.Constant(0.),
                # By convention, the cell nonlinearity is tanh in an LSTM.
                nonlinearity=lasagne.nonlinearities.tanh)

        # generate layers of stacked LSTMs, possibly bidirectional
        net['l2_lstm'] = []

        for i in range(len(n_hidden_list)):
            n_hidden = n_hidden_list[i]

            if i == 0:
                input = net['l1_in']
            else:
                input = net['l2_lstm'][i - 1]

            nextForwardLSTMLayer = L.recurrent.LSTMLayer(
                    input, n_hidden,
                    # We need to specify a separate input for masks
                    mask_input=net['l1_mask'],
                    # Here, we supply the gate parameters for each gate
                    ingate=gate_parameters, forgetgate=gate_parameters,
                    cell=cell_parameters, outgate=gate_parameters,
                    # We'll learn the initialization and use gradient clipping
                    learn_init=True, grad_clipping=100.)
            net['l2_lstm'].append(nextForwardLSTMLayer)

            if bidirectional:
                input = net['l2_lstm'][-1]
                # Use backward LSTM
                # The "backwards" layer is the same as the first,
                # except that the backwards argument is set to True.
                nextBackwardLSTMLayer = L.recurrent.LSTMLayer(
                        input, n_hidden, ingate=gate_parameters,
                        mask_input=net['l1_mask'], forgetgate=gate_parameters,
                        cell=cell_parameters, outgate=gate_parameters,
                        learn_init=True, grad_clipping=100., backwards=True)
                net['l2_lstm'].append(nextBackwardLSTMLayer)

                # We'll combine the forward and backward layer output by summing.
                # Merge layers take in lists of layers to merge as input.
                # The output of l_sum will be of shape (n_batch, max_n_time_steps, n_features)
                net['l2_lstm'].append(L.ElemwiseSumLayer([net['l2_lstm'][-2], net['l2_lstm'][-1]]))

        # we need to convert (batch_size, seq_length, num_features) to (batch_size * seq_length, num_features) because Dense networks can't deal with 2 unknown sizes
        net['l3_reshape'] = L.ReshapeLayer(net['l2_lstm'][-1], (-1, n_hidden_list[-1]))

        # Get the output features for passing to the combination network
        net['l4_features'] = L.SliceLayer(net['l3_reshape'], indices=valid_frames, axis=0)
        net['l4_features'] = L.ReshapeLayer(net['l4_features'], (-1, n_hidden_list[-1]))

        # this will output shape(nbValidFrames, nbLSTMunits)


        # add some extra layers to get an output for the audio network only
        # Now we can apply feed-forward layers as usual for classification
        net['l6_dense'] = L.DenseLayer(net['l3_reshape'], num_units=num_output_units,
                                       nonlinearity=lasagne.nonlinearities.softmax)

        # # Now, the shape will be (n_batch * n_timesteps, num_output_units). We can then reshape to
        # # n_batch to get num_output_units values for each timestep from each sequence
        # only use the valid indices
        net['l7_out'] = L.ReshapeLayer(net['l6_dense'], (batch_size, -1, num_output_units))
        net['l7_out_valid_basic'] = L.SliceLayer(net['l7_out'], indices=valid_frames, axis=1)
        net['l7_out_valid_flattened'] = L.ReshapeLayer(net['l7_out_valid_basic'], (-1, num_output_units))
        net['l7_out_valid'] = L.ReshapeLayer(net['l7_out_valid_basic'], (batch_size, -1, num_output_units))

        if debug:
            get_l_out = theano.function([net['l1_in'].input_var, net['l1_mask'].input_var], L.get_output(net['l7_out']))
            l_out = get_l_out(self.mfccs, self.masks)

            # this only works for batch_size == 1
            get_l_out_valid = theano.function([audio_inputs, audio_masks, valid_frames],
                                              L.get_output(net['l7_out_valid']))
            try:
                l_out_valid = get_l_out_valid(self.mfccs, self.masks, self.validAudioFrames)
                logger.debug('\n\n\n  l_out: %s  | l_out_valid: %s', l_out.shape, l_out_valid.shape);
            except:
                logger.warning("batchsize not 1, get_valid not working")

        if debug:   self.print_RNN_network_structure(net)

        if debug:import pdb;pdb.set_trace()

        return net, net['l7_out_valid'], net['l7_out_valid_flattened'], net['l4_features']

    # network from Oxford & Google BBC paper
    def build_google_CNN(self, input=None, activation=T.nnet.relu, alpha=0.1, epsilon=1e-4):
        input = self.CNN_input_var
        nbClasses = self.num_output_units

        cnnDict = {}
        # input
        # store each layer of the network in a dict, for quickly retrieving any layer
        cnnDict['l0_in'] = lasagne.layers.InputLayer(
                shape=(None, 1, 120, 120),  # 5,120,120 (5 = #frames)
                input_var=input)

        cnnDict['l1_conv1'] = []
        cnnDict['l1_conv1'].append(lasagne.layers.Conv2DLayer(
                cnnDict['l0_in'],
                num_filters=128,
                filter_size=(3, 3),
                pad=1,
                nonlinearity=lasagne.nonlinearities.identity))
        cnnDict['l1_conv1'].append(lasagne.layers.MaxPool2DLayer(cnnDict['l1_conv1'][-1], pool_size=(2, 2)))
        cnnDict['l1_conv1'].append(lasagne.layers.BatchNormLayer(
                cnnDict['l1_conv1'][-1],
                epsilon=epsilon,
                alpha=alpha))
        cnnDict['l1_conv1'].append(lasagne.layers.NonlinearityLayer(
                cnnDict['l1_conv1'][-1],
                nonlinearity=activation))

        # conv 2
        cnnDict['l2_conv2'] = []
        cnnDict['l2_conv2'].append(lasagne.layers.Conv2DLayer(
                cnnDict['l1_conv1'][-1],
                num_filters=256,
                filter_size=(3, 3),
                stride=(2, 2),
                pad=1,
                nonlinearity=lasagne.nonlinearities.identity))
        cnnDict['l2_conv2'].append(lasagne.layers.MaxPool2DLayer(cnnDict['l2_conv2'][-1], pool_size=(2, 2)))
        cnnDict['l2_conv2'].append(lasagne.layers.BatchNormLayer(
                cnnDict['l2_conv2'][-1],
                epsilon=epsilon,
                alpha=alpha))
        cnnDict['l2_conv2'].append(lasagne.layers.NonlinearityLayer(
                cnnDict['l2_conv2'][-1],
                nonlinearity=activation))

        # conv3
        cnnDict['l3_conv3'] = []
        cnnDict['l3_conv3'].append(lasagne.layers.Conv2DLayer(
                cnnDict['l2_conv2'][-1],
                num_filters=512,
                filter_size=(3, 3),
                pad=1,
                nonlinearity=lasagne.nonlinearities.identity))
        cnnDict['l3_conv3'].append(lasagne.layers.NonlinearityLayer(
                cnnDict['l3_conv3'][-1],
                nonlinearity=activation))

        # conv 4
        cnnDict['l4_conv4'] = []
        cnnDict['l4_conv4'].append(lasagne.layers.Conv2DLayer(
                cnnDict['l3_conv3'][-1],
                num_filters=512,
                filter_size=(3, 3),
                pad=1,
                nonlinearity=lasagne.nonlinearities.identity))
        cnnDict['l4_conv4'].append(lasagne.layers.NonlinearityLayer(
                cnnDict['l4_conv4'][-1],
                nonlinearity=activation))

        # conv 5
        cnnDict['l5_conv5'] = []
        cnnDict['l5_conv5'].append(lasagne.layers.Conv2DLayer(
                cnnDict['l4_conv4'][-1],
                num_filters=512,
                filter_size=(3, 3),
                pad=1,
                nonlinearity=lasagne.nonlinearities.identity))
        cnnDict['l5_conv5'].append(lasagne.layers.MaxPool2DLayer(
                cnnDict['l5_conv5'][-1],
                pool_size=(2, 2)))
        cnnDict['l5_conv5'].append(lasagne.layers.NonlinearityLayer(
                cnnDict['l5_conv5'][-1],
                nonlinearity=activation))

        # now we have output shape (nbValidFrames, 512,7,7) -> Flatten it.
        batch_size = cnnDict['l0_in'].input_var.shape[0]
        cnnDict['l6_reshape'] = L.ReshapeLayer(cnnDict['l5_conv5'][-1], (batch_size, 25088))

        # # conv 6
        # cnnDict['l6_conv6'] = []
        # cnnDict['l6_conv6'].append(lasagne.layers.Conv2DLayer(
        #         cnnDict['l5_conv5'][-1],
        #         num_filters=128,
        #         filter_size=(3, 3),
        #         pad=1,
        #         nonlinearity=lasagne.nonlinearities.identity))
        # cnnDict['l6_conv6'].append(lasagne.layers.MaxPool2DLayer(
        #         cnnDict['l6_conv6'][-1],
        #         pool_size=(2, 2)))
        # cnnDict['l6_conv6'].append(lasagne.layers.NonlinearityLayer(
        #         cnnDict['l6_conv6'][-1],
        #         nonlinearity=activation))

        # # this will output shape (nbValidFrames, 512,7,7). Flatten it.
        # batch_size = cnnDict['l0_in'].input_var.shape[0]
        # cnnDict['l6_reshape'] = L.ReshapeLayer(cnnDict['l6_conv6'][-1], (batch_size, 25088))

        # disable this layer for normal phoneme recognition
        # FC layer
        # cnnDict['l6_fc'] = []
        # cnnDict['l6_fc'].append(lasagne.layers.DenseLayer(
        #         cnnDict['l5_conv5'][-1],
        #        nonlinearity=lasagne.nonlinearities.identity,
        #        num_units=256))
        #
        # cnnDict['l6_fc'].append(lasagne.layers.NonlinearityLayer(
        #         cnnDict['l6_fc'][-1],
        #         nonlinearity=activation))


        cnnDict['l7_out'] = lasagne.layers.DenseLayer(
                cnnDict['l5_conv5'][-1],
                nonlinearity=lasagne.nonlinearities.softmax,
                num_units=nbClasses)

        # cnn = lasagne.layers.BatchNormLayer(
        #       cnn,
        #       epsilon=epsilon,
        #       alpha=alpha)

        return cnnDict, cnnDict['l7_out'], cnnDict['l6_reshape']

    def build_google_binary_CNN(self, input=None, activation=T.nnet.relu, alpha=0.1, epsilon=1e-4):
        alpha = .1
        epsilon = 1e-4
        activation = binary_net.binary_tanh_unit
        binary = True
        stochastic = False
        H = 1.
        W_LR_scale = "Glorot"

# Resnet stuff

    def build_resnet50_CNN(self, input=None, activation=T.nnet.relu, alpha=0.1, epsilon=1e-4):
        input = self.CNN_input_var
        nbClasses = self.num_output_units

        from lasagne.layers import BatchNormLayer, Conv2DLayer as ConvLayer, DenseLayer, ElemwiseSumLayer, InputLayer, \
            NonlinearityLayer, Pool2DLayer as PoolLayer
        from lasagne.nonlinearities import rectify, softmax
        def build_simple_block(incoming_layer, names,
                               num_filters, filter_size, stride, pad,
                               use_bias=False, nonlin=rectify):
            """Creates stacked Lasagne layers ConvLayer -> BN -> (ReLu)

            Parameters:
            ----------
            incoming_layer : instance of Lasagne layer
                Parent layer

            names : list of string
                Names of the layers in block

            num_filters : int
                Number of filters in convolution layer

            filter_size : int
                Size of filters in convolution layer

            stride : int
                Stride of convolution layer

            pad : int
                Padding of convolution layer

            use_bias : bool
                Whether to use bias in conlovution layer

            nonlin : function
                Nonlinearity type of Nonlinearity layer

            Returns
            -------
            tuple: (net, last_layer_name)
                net : dict
                    Dictionary with stacked layers
                last_layer_name : string
                    Last layer name
            """
            net = []
            net.append((
                names[0],
                ConvLayer(incoming_layer, num_filters, filter_size, pad, stride,
                          flip_filters=False, nonlinearity=None) if use_bias
                else ConvLayer(incoming_layer, num_filters, filter_size, stride, pad, b=None,
                               flip_filters=False, nonlinearity=None)
            ))

            net.append((
                names[1],
                BatchNormLayer(net[-1][1])
            ))
            if nonlin is not None:
                net.append((
                    names[2],
                    NonlinearityLayer(net[-1][1], nonlinearity=nonlin)
                ))

            return dict(net), net[-1][0]

        def build_residual_block(incoming_layer, ratio_n_filter=1.0, ratio_size=1.0, has_left_branch=False,
                                 upscale_factor=4, ix=''):
            """Creates two-branch residual block

            Parameters:
            ----------
            incoming_layer : instance of Lasagne layer
                Parent layer

            ratio_n_filter : float
                Scale factor of filter bank at the input of residual block

            ratio_size : float
                Scale factor of filter size

            has_left_branch : bool
                if True, then left branch contains simple block

            upscale_factor : float
                Scale factor of filter bank at the output of residual block

            ix : int
                Id of residual block

            Returns
            -------
            tuple: (net, last_layer_name)
                net : dict
                    Dictionary with stacked layers
                last_layer_name : string
                    Last layer name
            """
            simple_block_name_pattern = ['res%s_branch%i%s', 'bn%s_branch%i%s', 'res%s_branch%i%s_relu']

            net = {}

            # right branch
            net_tmp, last_layer_name = build_simple_block(
                    incoming_layer, map(lambda s: s % (ix, 2, 'a'), simple_block_name_pattern),
                    int(lasagne.layers.get_output_shape(incoming_layer)[1] * ratio_n_filter), 1, int(1.0 / ratio_size),
                    0)
            net.update(net_tmp)

            net_tmp, last_layer_name = build_simple_block(
                    net[last_layer_name], map(lambda s: s % (ix, 2, 'b'), simple_block_name_pattern),
                    lasagne.layers.get_output_shape(net[last_layer_name])[1], 3, 1, 1)
            net.update(net_tmp)

            net_tmp, last_layer_name = build_simple_block(
                    net[last_layer_name], map(lambda s: s % (ix, 2, 'c'), simple_block_name_pattern),
                    lasagne.layers.get_output_shape(net[last_layer_name])[1] * upscale_factor, 1, 1, 0,
                    nonlin=None)
            net.update(net_tmp)

            right_tail = net[last_layer_name]
            left_tail = incoming_layer

            # left branch
            if has_left_branch:
                net_tmp, last_layer_name = build_simple_block(
                        incoming_layer, map(lambda s: s % (ix, 1, ''), simple_block_name_pattern),
                        int(lasagne.layers.get_output_shape(incoming_layer)[1] * 4 * ratio_n_filter), 1,
                        int(1.0 / ratio_size),
                        0,
                        nonlin=None)
                net.update(net_tmp)
                left_tail = net[last_layer_name]

            net['res%s' % ix] = ElemwiseSumLayer([left_tail, right_tail], coeffs=1)
            net['res%s_relu' % ix] = NonlinearityLayer(net['res%s' % ix], nonlinearity=rectify)

            return net, 'res%s_relu' % ix

        net = {}
        net['input'] = InputLayer(shape=(None, 1, 120, 120), input_var=input)
        sub_net, parent_layer_name = build_simple_block(
                net['input'], ['conv1', 'bn_conv1', 'conv1_relu'],
                64, 7, 3, 2, use_bias=True)
        net.update(sub_net)
        net['pool1'] = PoolLayer(net[parent_layer_name], pool_size=3, stride=2, pad=0, mode='max', ignore_border=False)
        block_size = list('abc')
        parent_layer_name = 'pool1'
        for c in block_size:
            if c == 'a':
                sub_net, parent_layer_name = build_residual_block(net[parent_layer_name], 1, 1, True, 4, ix='2%s' % c)
            else:
                sub_net, parent_layer_name = build_residual_block(net[parent_layer_name], 1.0 / 4, 1, False, 4,
                                                                  ix='2%s' % c)
            net.update(sub_net)

        block_size = list('abcd')
        for c in block_size:
            if c == 'a':
                sub_net, parent_layer_name = build_residual_block(
                        net[parent_layer_name], 1.0 / 2, 1.0 / 2, True, 4, ix='3%s' % c)
            else:
                sub_net, parent_layer_name = build_residual_block(net[parent_layer_name], 1.0 / 4, 1, False, 4,
                                                                  ix='3%s' % c)
            net.update(sub_net)

        block_size = list('abcdef')
        for c in block_size:
            if c == 'a':
                sub_net, parent_layer_name = build_residual_block(
                        net[parent_layer_name], 1.0 / 2, 1.0 / 2, True, 4, ix='4%s' % c)
            else:
                sub_net, parent_layer_name = build_residual_block(net[parent_layer_name], 1.0 / 4, 1, False, 4,
                                                                  ix='4%s' % c)
            net.update(sub_net)

        block_size = list('abc')
        for c in block_size:
            if c == 'a':
                sub_net, parent_layer_name = build_residual_block(
                        net[parent_layer_name], 1.0 / 2, 1.0 / 2, True, 4, ix='5%s' % c)
            else:
                sub_net, parent_layer_name = build_residual_block(net[parent_layer_name], 1.0 / 4, 1, False, 4,
                                                                  ix='5%s' % c)
            net.update(sub_net)
        net['pool5'] = PoolLayer(net[parent_layer_name], pool_size=7, stride=1, pad=0,
                                 mode='average_exc_pad', ignore_border=False)
        net['fc1000'] = DenseLayer(net['pool5'], num_units=nbClasses,
                                   nonlinearity=None)  # number output units = nbClasses (global variable)
        net['prob'] = NonlinearityLayer(net['fc1000'], nonlinearity=softmax)

        # now we have output shape (nbValidFrames, 2048,1,1) -> Flatten it.
        batch_size = net['input'].input_var.shape[0]
        cnn_reshape = L.ReshapeLayer(net['pool5'], (batch_size, 2048))

        return net, net['prob'], cnn_reshape

    def build_cifar10_CNN_v2(self, input=None, nbClasses=39):
        from lasagne.layers import BatchNormLayer, Conv2DLayer as ConvLayer, DenseLayer, ElemwiseSumLayer, InputLayer, \
            NonlinearityLayer, Pool2DLayer as PoolLayer, DropoutLayer
        from lasagne.nonlinearities import rectify, softmax

        input = self.CNN_input_var
        nbClasses = self.num_output_units

        net = {}
        net['input'] = InputLayer((None, 1, 120, 120), input_var=input)
        net['conv1'] = ConvLayer(net['input'],
                                 num_filters=192,
                                 filter_size=5,
                                 pad=2,
                                 flip_filters=False)
        net['cccp1'] = ConvLayer(
                net['conv1'], num_filters=160, filter_size=1, flip_filters=False)
        net['cccp2'] = ConvLayer(
                net['cccp1'], num_filters=96, filter_size=1, flip_filters=False)
        net['pool1'] = PoolLayer(net['cccp2'],
                                 pool_size=3,
                                 stride=2,
                                 mode='max',
                                 ignore_border=False)
        net['drop3'] = DropoutLayer(net['pool1'], p=0.5)
        net['conv2'] = ConvLayer(net['drop3'],
                                 num_filters=192,
                                 filter_size=5,
                                 pad=2,
                                 flip_filters=False)
        net['cccp3'] = ConvLayer(
                net['conv2'], num_filters=192, filter_size=1, flip_filters=False)
        net['cccp4'] = ConvLayer(
                net['cccp3'], num_filters=192, filter_size=1, flip_filters=False)
        net['pool2'] = PoolLayer(net['cccp4'],
                                 pool_size=3,
                                 stride=2,
                                 mode='average_exc_pad',
                                 ignore_border=False)
        net['drop6'] = DropoutLayer(net['pool2'], p=0.5)
        net['conv3'] = ConvLayer(net['drop6'],
                                 num_filters=192,
                                 filter_size=3,
                                 pad=1,
                                 flip_filters=False)
        net['cccp5'] = ConvLayer(
                net['conv3'], num_filters=192, filter_size=1, flip_filters=False)
        net['cccp6'] = ConvLayer(
                net['cccp5'], num_filters=10, filter_size=1, flip_filters=False)
        net['pool3'] = PoolLayer(net['cccp6'],
                                 pool_size=8,
                                 mode='average_exc_pad',
                                 ignore_border=False)
        # net['output'] = FlattenLayer(net['pool3'])

        # now we have output shape (nbValidFrames, 10,4,4) -> Flatten it.
        batch_size = net['input'].input_var.shape[0]
        cnn_reshape = L.ReshapeLayer(net['pool3'], (batch_size, 160))


        net['dense1'] = lasagne.layers.DenseLayer(
                net['pool3'],
                nonlinearity=lasagne.nonlinearities.identity,
                num_units=1024)

        net['output'] = lasagne.layers.DenseLayer(
                net['dense1'],
                nonlinearity=lasagne.nonlinearities.softmax,
                num_units=nbClasses)

        return net, net['output'], cnn_reshape

    def build_cifar10_CNN(self, input=None, activation=T.nnet.relu, alpha=0.1, epsilon=1e-4):
        input = self.CNN_input_var
        nbClasses = self.num_output_units

        cnn_in = lasagne.layers.InputLayer(
                shape=(None, 1, 120, 120),
                input_var=input)

        # 128C3-128C3-P2
        cnn = lasagne.layers.Conv2DLayer(
                cnn_in,
                num_filters=128,
                filter_size=(3, 3),
                pad=1,
                nonlinearity=lasagne.nonlinearities.identity)

        cnn = lasagne.layers.BatchNormLayer(
                cnn,
                epsilon=epsilon,
                alpha=alpha)

        cnn = lasagne.layers.NonlinearityLayer(
                cnn,
                nonlinearity=activation)

        cnn = lasagne.layers.Conv2DLayer(
                cnn,
                num_filters=128,
                filter_size=(3, 3),
                pad=1,
                nonlinearity=lasagne.nonlinearities.identity)

        cnn = lasagne.layers.MaxPool2DLayer(cnn, pool_size=(2, 2))

        cnn = lasagne.layers.BatchNormLayer(
                cnn,
                epsilon=epsilon,
                alpha=alpha)

        cnn = lasagne.layers.NonlinearityLayer(
                cnn,
                nonlinearity=activation)

        # 256C3-256C3-P2
        cnn = lasagne.layers.Conv2DLayer(
                cnn,
                num_filters=256,
                filter_size=(3, 3),
                pad=1,
                nonlinearity=lasagne.nonlinearities.identity)

        cnn = lasagne.layers.BatchNormLayer(
                cnn,
                epsilon=epsilon,
                alpha=alpha)

        cnn = lasagne.layers.NonlinearityLayer(
                cnn,
                nonlinearity=activation)

        cnn = lasagne.layers.Conv2DLayer(
                cnn,
                num_filters=256,
                filter_size=(3, 3),
                pad=1,
                nonlinearity=lasagne.nonlinearities.identity)

        cnn = lasagne.layers.MaxPool2DLayer(cnn, pool_size=(2, 2))
        #
        cnn = lasagne.layers.BatchNormLayer(
                cnn,
                epsilon=epsilon,
                alpha=alpha)

        cnn = lasagne.layers.NonlinearityLayer(
                cnn,
                nonlinearity=activation)
        #
        # 512C3-512C3-P2
        cnn = lasagne.layers.Conv2DLayer(
                cnn,
                num_filters=512,
                filter_size=(3, 3),
                pad=1,
                nonlinearity=lasagne.nonlinearities.identity)

        cnn = lasagne.layers.BatchNormLayer(
                cnn,
                epsilon=epsilon,
                alpha=alpha)

        cnn = lasagne.layers.NonlinearityLayer(
                cnn,
                nonlinearity=activation)
        #
        cnn = lasagne.layers.Conv2DLayer(
                cnn,
                num_filters=512,
                filter_size=(3, 3),
                pad=1,
                nonlinearity=lasagne.nonlinearities.identity)

        cnn = lasagne.layers.MaxPool2DLayer(cnn, pool_size=(2, 2))

        cnn = lasagne.layers.BatchNormLayer(
                cnn,
                epsilon=epsilon,
                alpha=alpha)

        cnn = lasagne.layers.NonlinearityLayer(
                cnn,
                nonlinearity=activation)

        # print(cnn.output_shape)
        # now we have output shape (nbValidFrames, 512,15,15) -> Flatten it.
        batch_size = cnn_in.input_var.shape[0]
        cnn_reshape = L.ReshapeLayer(cnn, (batch_size, 115200))

        cnn = lasagne.layers.DenseLayer(
                cnn,
                nonlinearity=lasagne.nonlinearities.identity,
                num_units=256)
        #
        cnn = lasagne.layers.BatchNormLayer(
                cnn,
                epsilon=epsilon,
                alpha=alpha)

        cnn = lasagne.layers.NonlinearityLayer(
                cnn,
                nonlinearity=activation)

        cnn = lasagne.layers.DenseLayer(
                cnn,
                nonlinearity=lasagne.nonlinearities.softmax,
                num_units=nbClasses)

        return {}, cnn, cnn_reshape


    def build_lipreadingRNN(self, input, n_hidden_list=(100,), bidirectional=False, debug=False, logger=logger_combinedtools):
        net = {}
        #CNN output: (time_seq, features)
        # LSTM need (batch_size, time_seq, features). Batch_size = # videos processed in parallel = 1
        nbFeatures = input.output_shape[1]
        net['l1_in']= L.ReshapeLayer(input, (1, -1, nbFeatures))# 39 or 25088  (with dense softmax or direct conv outputs)

        if debug:
            n_batch, n_time_steps, n_features = net['l1_in'].output_shape
            logger.debug("  n_batch: %s | n_time_steps: %s | n_features: %s", n_batch, n_time_steps,    n_features)

        ## LSTM parameters
        # All gates have initializers for the input-to-gate and hidden state-to-gate
        # weight matrices, the cell-to-gate weight vector, the bias vector, and the nonlinearity.
        # The convention is that gates use the standard sigmoid nonlinearity,
        # which is the default for the Gate class.
        gate_parameters = L.recurrent.Gate(
                W_in=lasagne.init.Orthogonal(), W_hid=lasagne.init.Orthogonal(),
                b=lasagne.init.Constant(0.))
        cell_parameters = L.recurrent.Gate(
                W_in=lasagne.init.Orthogonal(), W_hid=lasagne.init.Orthogonal(),
                # Setting W_cell to None denotes that no cell connection will be used.
                W_cell=None, b=lasagne.init.Constant(0.),
                # By convention, the cell nonlinearity is tanh in an LSTM.
                nonlinearity=lasagne.nonlinearities.tanh)

        # generate layers of stacked LSTMs, possibly bidirectional

        net['l2_lstm'] = []
        for i in range(len(n_hidden_list)):
            n_hidden = n_hidden_list[i]

            if i == 0:
                input = net['l1_in']
            else:
                input = net['l2_lstm'][i - 1]

            nextForwardLSTMLayer = L.recurrent.LSTMLayer(
                    incoming=input, num_units=n_hidden,
                    # Here, we supply the gate parameters for each gate
                    ingate=gate_parameters, forgetgate=gate_parameters,
                    cell=cell_parameters, outgate=gate_parameters,
                    # We'll learn the initialization and use gradient clipping
                    learn_init=True, grad_clipping=100.)
            net['l2_lstm'].append(nextForwardLSTMLayer)

            if bidirectional:
                input = net['l2_lstm'][-1]
                # Use backward LSTM
                # The "backwards" layer is the same as the first,
                # except that the backwards argument is set to True.
                nextBackwardLSTMLayer = L.recurrent.LSTMLayer(
                        input, n_hidden, ingate=gate_parameters,
                        forgetgate=gate_parameters,
                        cell=cell_parameters, outgate=gate_parameters,
                        learn_init=True, grad_clipping=100., backwards=True)
                net['l2_lstm'].append(nextBackwardLSTMLayer)

                # The output of l_sum will be of shape (n_batch, max_n_time_steps, n_features)
                net['l2_lstm'].append(L.ElemwiseSumLayer([net['l2_lstm'][-2], net['l2_lstm'][-1]]))

        # we need to convert (batch_size, seq_length, num_features) to (batch_size * seq_length, num_features) because Dense networks can't deal with 2 unknown sizes
        net['l3_reshape'] = L.ReshapeLayer(net['l2_lstm'][-1], (-1, n_hidden_list[-1]))

        # print(L.count_params(net['l1_in']))
        # lstmParams = L.count_params(net['l2_lstm']) - L.count_params(net['l1_in'])
        # print(lstmParams)
        # if lstmParams > 6000000:
        #     print([L.count_params(net['l2_lstm'][i]) - L.count_params(net['l2_lstm'][i - 1]) for i in range(1, len(net['l2_lstm']))])
        #     print([L.count_params(net['l2_lstm'][i]) - L.count_params(net['l2_lstm'][i - 1]) for i in
        #      range(1, len(net['l2_lstm']))])
        #     import pdb;pdb.set_trace()
        if debug:
            self.print_RNN_network_structure(net)
        return net, net['l3_reshape']  #output shape: (nbFrames, nbHiddenLSTMunits)

    def build_softmax(self, inputLayer, nbClasses=39):

        softmaxLayer = lasagne.layers.DenseLayer(
                inputLayer,
                nonlinearity=lasagne.nonlinearities.softmax,
                num_units=nbClasses)

        return softmaxLayer


    def build_combined(self, lipreading_lout, audio_lout, dense_hidden_list, combinationType ='FF', debug=False):

        # (we process one video at a time)
        # CNN_lout and RNN_lout should be shaped (batch_size, nbFeatures) with batch_size = nb_valid_frames in this video
        # for CNN_lout: nbFeatures = 512x7x7 = 25.088
        # for RNN_lout: nbFeatures = nbUnits(last LSTM layer)
        combinedNet = {}
        if combinationType == 'attention':
            # using attention network from https://github.com/craffel/ff-attention/b
            HIDDEN_SIZE = 256 #by default

            lip_n_features = lipreading_lout.output_shape[-1]
            audio_n_features = audio_lout.output_shape[-1]
            assert lip_n_features == audio_n_features  #reshaping a few lines below only works with different seq lengths if we have the same feature size...

            lip_reshaped = L.ReshapeLayer(lipreading_lout, (-1, 1, lip_n_features))
            audio_reshaped = L.ReshapeLayer(audio_lout, (-1, 1, audio_n_features))
            combinedNet['l_concat'] = L.ConcatLayer([lip_reshaped, audio_reshaped], axis=2)
            combinedNet['l_concat'] = L.ReshapeLayer(combinedNet['l_concat'],(-1,2,lip_n_features))
            print(combinedNet['l_concat'].output_shape)
            # shape: (nb_seq, 2, nb_features)

            # Construct network
            time_step, input_mode, n_features = combinedNet['l_concat'].output_shape
            # Store a dictionary which conveniently maps names to layers we will need to access later
            print(time_step, input_mode, n_features)
            # Add dense input layer -> reshape to number of features of input layer
            layer = lasagne.layers.ReshapeLayer(
                    combinedNet['l_concat'], (-1, n_features), name='Reshape 1')
            layer = lasagne.layers.DenseLayer(
                    layer, HIDDEN_SIZE, W=lasagne.init.HeNormal(), name='Input dense',
                    nonlinearity=lasagne.nonlinearities.leaky_rectify)
            layer = lasagne.layers.ReshapeLayer(
                    layer, (-1, input_mode, HIDDEN_SIZE), name='Reshape 2')

            print("attention input: ", layer.output_shape)
            # Add the ATTENTION layer to aggregate over the different input modes (lipreading and audio)
            #  A layer which computes a weighted average across the second dimension of
            # its input, where the weights are computed according to the third dimension.
            # This results in the second dimension being flattened.  This is an attention
            # mechanism - which "steps" (in the second dimension) are attended to is
            # determined by a learned transform of the features.
            layer = AttentionLayer(
                    layer,
                    W=lasagne.init.Normal(1. / np.sqrt(layer.output_shape[-1])),
                    name='Attention')
            print("attention output: ", layer.output_shape)

            # Add dense hidden layer
            layer = lasagne.layers.DenseLayer(
                    layer, HIDDEN_SIZE, W=lasagne.init.HeNormal(), name='Out dense 1',
                    nonlinearity=lasagne.nonlinearities.leaky_rectify)
            # Add final dense layer, whose bias is initialized to the target mean
            layer = lasagne.layers.DenseLayer(
                    layer, num_units=self.num_output_units, W=lasagne.init.HeNormal(), name='Out dense 2',
                    nonlinearity=lasagne.nonlinearities.softmax)
            # Keep track of the final layer
            combinedNet['l_out'] = layer

        else:  #simple dense combination
            combinedNet['l_concat'] = L.ConcatLayer([lipreading_lout, audio_lout], axis=1)

            if debug:
                logger_combinedtools.debug("CNN output shape: %s", lipreading_lout.output_shape)
                logger_combinedtools.debug("RNN output shape: %s", audio_lout.output_shape)
                import pdb;pdb.set_trace()

            combinedNet['l_dense'] = []
            for i in range(len(dense_hidden_list)):
                n_hidden = dense_hidden_list[i]

                if i == 0:
                    input = combinedNet['l_concat']
                else:
                    input = combinedNet['l_dense'][i - 1]

                nextDenseLayer = L.DenseLayer(input,
                                              nonlinearity=lasagne.nonlinearities.rectify,
                                              num_units=n_hidden)
                #nextDenseLayer = L.DropoutLayer(nextDenseLayer, p=0.3)# TODO does dropout work?
                combinedNet['l_dense'].append(nextDenseLayer)

            # final softmax layer
            if len(combinedNet['l_dense']) == 0:  #if no hidden layers
                combinedNet['l_out'] = L.DenseLayer(combinedNet['l_concat'], num_units=self.num_output_units,
                                                nonlinearity=lasagne.nonlinearities.softmax)
            else:
                combinedNet['l_out'] = L.DenseLayer(combinedNet['l_dense'][-1], num_units=self.num_output_units,
                                                nonlinearity=lasagne.nonlinearities.softmax)

        return combinedNet, combinedNet['l_out']

    def print_RNN_network_structure(self, net=None, logger=logger_combinedtools):
        if net == None: net = self.audioNet_dict

        logger.debug("\n PRINTING Audio RNN network: \n %s ", sorted(net.keys()))
        for key in sorted(net.keys()):
            if 'lstm' in key:
                for layer in net['l2_lstm']:
                    try:
                        logger.debug(' %12s | in: %s | out: %s', key, layer.input_shape, layer.output_shape)
                    except:
                        logger.debug(' %12s | out: %s', key, layer.output_shape)
            else:
                try:
                    logger.debug(' %12s | in: %s | out: %s', key, net[key].input_shape, net[key].output_shape)
                except:
                    logger.debug(' %12s | out: %s', key, net[key].output_shape)
        return 0

    def print_CNN_network_structure(self, net=None, logger=logger_combinedtools):
        if net == None:
            cnnDict = self.CNN_dict
        else:
            cnnDict = net

        print("\n PRINTING image CNN structure: \n %s " % (sorted(cnnDict.keys())))
        for key in sorted(cnnDict.keys()):
            print(key)
            if 'conv' in key and type(cnnDict[key]) == list:
                for layer in cnnDict[key]:
                    try:
                        print('  %12s \nin: %s | out: %s' % (layer, layer.input_shape, layer.output_shape))
                    except:
                        print('  %12s \nout: %s' % (layer, layer.output_shape))
            else:
                try:
                    print('   %12s \nin: %s | out: %s' % (
                        cnnDict[key], cnnDict[key].input_shape, cnnDict[key].output_shape))
                except:
                    print('  %12s \nout: %s' % (cnnDict[key], cnnDict[key].output_shape))
        return 0

    def getParamsInfo(self):
        # print number of parameters
        nb_CNN_features = lasagne.layers.count_params(self.CNN_lout_features)
        nb_CNN = lasagne.layers.count_params(self.CNN_lout)
        nb_lipreading_features = lasagne.layers.count_params(self.lipreading_lout_features)
        nb_lipreading = L.count_params(self.lipreading_lout)
        nb_audio_features = lasagne.layers.count_params(self.audioNet_lout_features)
        nb_audio = lasagne.layers.count_params(self.audioNet_lout)
        nb_total = lasagne.layers.count_params(self.combined_lout)

        if self.lipreadingType == 'CNN_LSTM':  #features is then the output of the LSTM on top of CNN, so contains all the lipreading params
            if self.cnn_features == 'conv':
                nb_CNN_used = nb_CNN_features
            else: nb_CNN_used = nb_CNN
            nb_lipRNN = nb_lipreading - nb_CNN_used
        else:
            nb_CNN_used = nb_lipreading_features
            nb_lipRNN = 0

        nb_combining = nb_total - nb_lipreading_features - nb_audio

        nb_params = {}
        nb_params['nb_lipreading'] = nb_lipreading
        nb_params['nb_audio'] = nb_audio
        nb_params['nb_total'] = nb_total
        nb_params['nb_audio_features'] = nb_audio_features
        nb_params['nb_lipreading_features'] = nb_lipreading_features
        nb_params['nb_CNN_used'] = nb_CNN_used
        nb_params['nb_lipRNN'] = nb_lipRNN
        nb_params['nb_combining'] = nb_combining

        return nb_params

    # return True if successful load, false otherwise
    def load_model(self, model_type, roundParams=False, logger=logger_combinedtools):
        if not os.path.exists(self.model_paths[model_type]):
            #logger.warning("WARNING: Loading %s Failed. \n path: %s", model_type, self.model_paths[model_type])
            return False

        # restore network weights
        with np.load(self.model_paths[model_type]) as f:
            param_values = [f['arr_%d' % i] for i in range(len(f.files))]
            if len(param_values) == 1: param_values = param_values[0]
            if model_type == 'audio':
                lout = self.audioNet_lout
            elif model_type == 'CNN':
                lout = self.CNN_lout
            elif model_type == 'CNN_LSTM':
                lout = self.lipreading_lout
            elif model_type == 'combined':
                lout = self.combined_lout
            else:
                logger.error('Wrong network type. No weights loaded')#.format(model_type))
                return False
            try:
                if roundParams: lasagne.layers.set_all_param_values(lout, self.round_params(param_values))
                else:
                    #print(len(param_values));import pdb;pdb.set_trace();
                    lasagne.layers.set_all_param_values(lout, param_values)

            except:
                logger.warning('Warning: %s', traceback.format_exc())  # , model_path)
                import pdb;pdb.set_trace()

        logger.info("Loading %s parameters successful.", model_type)
        return True

    def round_params(self, param_values):
        for i in range(len(param_values)):
            param_values[i] = param_values[i].astype(np.float16)
            param_values[i] = param_values[i].astype(np.float32)

        return param_values

    # set as many network parameters as possible by hierarchical loading of subnetworks
    # eg for combined: if no traied combined network, try to load subnets of audio and lipreading
    def setNetworkParams(self, runType, overwriteSubnets=False, roundParams=False, logger=logger_combinedtools):
        if runType == 'combined':
            logger.info("\nAttempting to load combined model: %s", self.model_paths['combined'])

            success = self.load_model(model_type='combined', roundParams=roundParams)
            if (not success) or overwriteSubnets:
                if not success: logger.warning("No complete combined network found, loading parts...")
                else: logger.warning("Overwrite subnets = True, overwriting...")

                logger.info("CNN : %s", self.model_paths['CNN'])
                self.load_model(model_type='CNN', roundParams=roundParams)

                if self.lipreadingType == 'CNN_LSTM':  # LIP_RNN_HIDDEN_LIST != None:
                    logger.info("CNN_LSTM : %s", self.model_paths['CNN_LSTM'])
                    self.load_model(model_type='CNN_LSTM', roundParams=roundParams)

                logger.info("Audio : %s", self.model_paths['audio'])
                self.load_model(model_type='audio', roundParams=roundParams)

        elif runType == 'lipreading':

            if self.lipreadingType == 'CNN_LSTM':
                logger.info("\nAttempting to load lipreading CNN_LSTM model: %s",
                            self.model_paths['CNN_LSTM'])

                #try to load CNN_LSTM; if not works just load the CNN so you can train the LSTM based on that
                success = self.load_model(model_type='CNN_LSTM', roundParams=roundParams)
                if not success:
                    logger.warning("No complete CNN_LSTM network found, loading parts...")
                    self.load_model(model_type='CNN', roundParams=roundParams)
            else:
                logger.info("\nAttempting to load lipreading CNN model: %s",   self.model_paths['CNN'])
                success = self.load_model(model_type='CNN', roundParams=roundParams)

        else: ## runType == 'audio':
            logger.info("\nAttempting to load audio model: %s",
                        self.model_paths['audio'])
            success = self.load_model(model_type='audio', roundParams=roundParams)
        return success

    def save_model(self, model_name, logger=logger_combinedtools):
        if not os.path.exists(os.path.dirname(model_name)):
            os.makedirs(os.path.dirname(model_name))
        np.savez(model_name + '.npz', self.best_param)

    def build_functions(self, runType, train=False, allowSubnetTraining=False, debug=False, logger=logger_combinedtools):

        k = 3;  # top k accuracy
        ##########################
        ## For Lipreading part  ##
        ##########################
        if runType == 'lipreading':
            # Targets are 2D for the LSTM, but needs only 1D for the CNN -> need to flatten everywhere
            #import pdb;pdb.set_trace()
            # For information: only CNN classification, with softmax to 39 phonemes
            CNN_test_network_output = L.get_output(self.CNN_lout, deterministic=True)
            CNN_test_loss = LO.categorical_crossentropy(CNN_test_network_output, self.targets_var.flatten());
            CNN_test_loss = CNN_test_loss.mean()
            CNN_test_acc = T.mean(T.eq(T.argmax(CNN_test_network_output, axis=1), self.targets_var.flatten()),
                              dtype=theano.config.floatX)
            CNN_top3_acc = T.mean(lasagne.objectives.categorical_accuracy(CNN_test_network_output, self.targets_var.flatten(), top_k=k))
            self.CNN_val_fn = theano.function([self.CNN_input_var, self.targets_var], [CNN_test_loss,
                                                                         CNN_test_acc,
                                                                         CNN_top3_acc])


            # The whole lipreading network (different if CNN-LSTM architecture, otherwise same as CNN-softmax)
            # for validation: disable dropout etc layers -> deterministic
            lipreading_test_network_output = L.get_output(self.lipreading_lout, deterministic=True)
            lipreading_preds = T.argmax(lipreading_test_network_output, axis=1) #prediction with maximum probability
            #self.lipreading_predictions_fn = theano.function([self.CNN_input_var], lipreading_preds)

            lipreading_test_acc = T.mean(T.eq(T.argmax(lipreading_test_network_output, axis=1), self.targets_var.flatten()),
                              dtype=theano.config.floatX)
            lipreading_test_loss = LO.categorical_crossentropy(lipreading_test_network_output, self.targets_var.flatten());
            lipreading_test_loss = lipreading_test_loss.mean()

            # Top k accuracy
            lipreading_top3_acc = T.mean(lasagne.objectives.categorical_accuracy(lipreading_test_network_output,
                                                                                 self.targets_var.flatten(), top_k=k))
            self.lipreading_top3acc_fn = theano.function([self.CNN_input_var, self.targets_var], lipreading_top3_acc)

            self.lipreading_val_fn = theano.function([self.CNN_input_var, self.targets_var], [lipreading_test_loss,
                                                                         lipreading_test_acc,
                                                                         lipreading_top3_acc])
            self.lipreading_val_preds_fn = theano.function([self.CNN_input_var, self.targets_var],
                                                           [lipreading_test_loss,
                                                            lipreading_test_acc,
                                                            lipreading_top3_acc,
                                                            lipreading_preds])

            if debug:
                CNN_test_loss, CNN_test_acc, CNN_top3_acc = self.CNN_val_fn(self.images, self.validLabels)
                logger.debug("\n\nCNN network only: \ntest loss: %s \n test acc: %s \n top3_acc: %s",
                                        CNN_test_loss, CNN_test_acc*100.0, CNN_top3_acc*100.0)

                lipreading_test_loss, lipreading_test_acc, lipreading_top3_acc = self.lipreading_val_fn(self.images, self.validLabels)
                logger.debug("\n\n Lipreading network: \ntest loss: %s \n test acc: %s \n top3_acc: %s",
                             lipreading_test_loss, lipreading_test_acc * 100.0, lipreading_top3_acc * 100.0)


            # For training, use nondeterministic output
            lipreading_network_output = L.get_output(self.lipreading_lout, deterministic=False)
            self.lipreading_out_fn = theano.function([self.CNN_input_var], lipreading_network_output)

            # cross-entropy loss
            lipreading_loss_pointwise = LO.categorical_crossentropy(lipreading_network_output, self.targets_var.flatten());
            lipreading_loss = lasagne.objectives.aggregate(lipreading_loss_pointwise)
            # lipreading_loss = lipreading_loss_pointwise.mean()

            # set all params to trainable
            lipreading_params = L.get_all_params(self.lipreading_lout, trainable=True)

            if self.lipreadingType == 'CNN_LSTM': #only train the LSTM network, don't touch the CNN
                if not allowSubnetTraining:
                    lipreading_params = list(set(lipreading_params) - set(L.get_all_params(self.CNN_lout, trainable=True)))

            lipreading_updates = lasagne.updates.adam(loss_or_grads=lipreading_loss, params=lipreading_params, learning_rate=self.LR_var)
            # Compile a function performing a training step on a mini-batch (by giving the updates dictionary)
            # and returning the corresponding training loss:
            self.lipreading_train_fn = theano.function([self.CNN_input_var, self.targets_var, self.LR_var], lipreading_loss, updates=lipreading_updates)

            if debug:
                output = self.lipreading_out_fn(self.images)
                logger.debug(" lipreading output shape: %s", output.shape)
                import pdb;pdb.set_trace()
        ####################
        ## For Audio Part ##
        ####################
        if runType == 'audio':
            # LSTM in lasagne: see https://github.com/craffel/Lasagne-tutorial/blob/master/examples/recurrent.py
            # and also         http://colinraffel.com/talks/hammer2015recurrent.pdf

            if debug:
                logger.debug("\n\n Audio Network")
                self.print_RNN_network_structure()

            # using the lasagne SliceLayer
            audio_valid_network_output = L.get_output(self.audioNet_dict['l7_out_valid'])
            self.audio_valid_network_output_fn = theano.function(
                    [self.audio_inputs_var, self.audio_masks_var, self.audio_valid_frames_var], audio_valid_network_output)

            audio_valid_network_output_flattened = L.get_output(self.audioNet_lout_flattened)
            self.audio_network_output_flattened_fn = theano.function(
                    [self.audio_inputs_var, self.audio_masks_var, self.audio_valid_frames_var],
                    audio_valid_network_output_flattened)

            audio_valid_predictions = T.argmax(audio_valid_network_output_flattened, axis=1)  # TODO axis 1 or 2?
            self.audio_predictions_fn = theano.function(
                    [self.audio_inputs_var, self.audio_masks_var, self.audio_valid_frames_var],
                    audio_valid_predictions, name='valid_predictions_fn')

            # top k accuracy
            audio_top1_acc = T.mean(lasagne.objectives.categorical_accuracy(
                    audio_valid_network_output_flattened, self.targets_var.flatten(), top_k=1))
            self.audio_top1_acc_fn = theano.function(
                    [self.audio_inputs_var, self.audio_masks_var, self.audio_valid_frames_var,
                     self.targets_var], audio_top1_acc)
            audio_top3_acc = T.mean(lasagne.objectives.categorical_accuracy(
                    audio_valid_network_output_flattened, self.targets_var.flatten(), top_k=k))
            self.audio_top3_acc_fn = theano.function(
                    [self.audio_inputs_var, self.audio_masks_var, self.audio_valid_frames_var,
                     self.targets_var], audio_top3_acc)
            if debug:
                try:
                    valid_out = self.audio_valid_network_output_fn(self.mfccs, self.masks, self.validAudioFrames)
                    logger.debug('valid_out.shape:        %s', valid_out.shape)
                    # logger.debug('valid_out, value: \n%s', valid_out)

                    valid_out_flattened = self.audio_network_output_flattened_fn(self.mfccs, self.masks,
                                                                                 self.validAudioFrames)
                    logger.debug('valid_out_flat.shape:   %s', valid_out_flattened.shape)
                    # logger.debug('valid_out_flat, value: \n%s', valid_out_flattened)

                    valid_preds2 = self.audio_predictions_fn(self.mfccs, self.masks, self.validAudioFrames)
                    logger.debug('valid_preds2.shape:     %s', valid_preds2.shape)
                    # logger.debug('valid_preds2, value: \n%s', valid_preds2)

                    logger.debug('validAudioFrames.shape: %s', self.validAudioFrames.shape)
                    logger.debug('valid_targets.shape:    %s', self.validLabels.shape)
                    logger.debug('valid_targets, value:   %s', self.validLabels)

                    top1 = self.audio_top1_acc_fn(self.mfccs, self.masks, self.validAudioFrames, self.validLabels)
                    logger.debug("top 1 accuracy:   %s", top1 * 100.0)

                    top3 = self.audio_top3_acc_fn(self.mfccs, self.masks, self.validAudioFrames, self.validLabels)
                    logger.debug("top 3 accuracy:   %s", top3 * 100.0)

                except Exception as error:
                    print('caught this error: ' + traceback.format_exc());
                    import pdb;                    pdb.set_trace()

            # with Lasagne SliceLayer outputs:
            audio_cost_pointwise = lasagne.objectives.categorical_crossentropy(audio_valid_network_output_flattened,
                                                                         self.targets_var.flatten())
            audio_cost = lasagne.objectives.aggregate(audio_cost_pointwise)

            # Functions for computing cost and training
            self.audio_val_fn = theano.function(
                    [self.audio_inputs_var, self.audio_masks_var, self.audio_valid_frames_var, self.targets_var],
                    [audio_cost, audio_top1_acc, audio_top3_acc], name='validate_fn')
            self.audio_val_preds_fn = theano.function(
                    [self.audio_inputs_var, self.audio_masks_var, self.audio_valid_frames_var, self.targets_var],
                    [audio_cost, audio_top1_acc, audio_top3_acc, audio_valid_predictions], name='validate_fn')

            if debug:
                self.audio_cost_pointwise_fn = theano.function([self.audio_inputs_var, self.audio_masks_var,
                                                                self.audio_valid_frames_var, self.targets_var],
                                                               audio_cost_pointwise, name='cost_pointwise_fn')
                # logger.debug('cost pointwise: %s',
                #              self.audio_cost_pointwise_fn(self.mfccs, self.masks, self.validAudioFrames, self.validLabels))
                evaluate_cost = self.audio_val_fn(self.mfccs, self.masks, self.validAudioFrames, self.validLabels)
                logger.debug('cost:     {:.3f}'.format(float(evaluate_cost[0])))
                logger.debug('accuracy: {:.3f} %'.format(float(evaluate_cost[1]) * 100))
                logger.debug('Top 3 accuracy: {:.3f} %'.format(float(evaluate_cost[2]) * 100))

                # pdb.set_trace()

            # Retrieve all trainable parameters from the network
            audio_params = L.get_all_params(self.audioNet_lout, trainable=True)
            self.audio_updates = lasagne.updates.adam(loss_or_grads=audio_cost, params=audio_params, learning_rate=self.LR_var)
            self.audio_train_fn = theano.function([self.audio_inputs_var, self.audio_masks_var, self.audio_valid_frames_var,
                                                   self.targets_var, self.LR_var],
                                                  audio_cost, updates=self.audio_updates, name='train_fn')

        #######################
        ### For Combined part ##
        ########################
        if runType == 'combined':
            if debug:
                logger.debug("\n\n Combined Network")
                RNN_features = L.get_output(self.audioNet_lout_features)
                CNN_features = L.get_output(self.CNN_lout_features)
                get_features = theano.function([self.CNN_input_var, self.audio_inputs_var, self.audio_masks_var,
                                                self.audio_valid_frames_var], [RNN_features, CNN_features])
                try:
                    RNN_feat, CNN_feat = get_features(self.images,
                                                      self.mfccs,
                                                      self.masks,
                                                      self.validAudioFrames)
                    logger.debug("RNN_feat.shape: %s", RNN_feat.shape)
                    logger.debug("CNN_feat.shape: %s", CNN_feat.shape)

                except Exception as error:
                    print('caught this error: ' + traceback.format_exc());
                    import pdb;
                    pdb.set_trace()


            # For training, use nondeterministic output
            combined_network_output = L.get_output(self.combined_lout, deterministic=False)

            # cross-entropy loss
            combined_loss = LO.categorical_crossentropy(combined_network_output, self.targets_var.flatten())
            combined_loss = combined_loss.mean()
            # weight regularization
            weight_decay = 1e-5
            combined_weightsl2 = lasagne.regularization.regularize_network_params(self.combined_lout, lasagne.regularization.l2)
            combined_loss += weight_decay * combined_weightsl2

            # set all params to trainable
            combined_params = L.get_all_params(self.combined_lout, trainable=True)

            # remove subnet parameters so they are kept fixed (already pretrained)
            if not allowSubnetTraining:
                combined_params = list(set(combined_params) - set(L.get_all_params(self.CNN_lout, trainable=True)))
                combined_params = list(set(combined_params) - set(L.get_all_params(self.audioNet_lout, trainable=True)))

            combined_updates = lasagne.updates.adam(loss_or_grads=combined_loss, params=combined_params, learning_rate=self.LR_var)

            self.combined_train_fn = theano.function([self.CNN_input_var,self.audio_inputs_var, self.audio_masks_var,
                                                      self.audio_valid_frames_var,
                                                      self.targets_var, self.LR_var], combined_loss, updates=combined_updates)

            # for validation: disable dropout etc layers -> deterministic
            combined_test_network_output = L.get_output(self.combined_lout, deterministic=True)
            combined_preds = T.argmax(combined_test_network_output, axis=1)
            combined_test_acc = T.mean(T.eq(combined_preds, self.targets_var.flatten()),
                              dtype=theano.config.floatX)
            combined_test_loss = LO.categorical_crossentropy(combined_test_network_output, self.targets_var.flatten());
            combined_test_loss = combined_test_loss.mean()

            self.combined_output_fn = theano.function(
                    [self.CNN_input_var, self.audio_inputs_var, self.audio_masks_var, self.audio_valid_frames_var],
                    combined_test_network_output)

            combined_top3_acc = T.mean(lasagne.objectives.categorical_accuracy(combined_test_network_output,
                                                                               self.targets_var.flatten(), top_k=k))
            self.combined_top3acc_fn = theano.function([self.CNN_input_var, self.audio_inputs_var, self.audio_masks_var,
                                                        self.audio_valid_frames_var,
                                                        self.targets_var], combined_top3_acc)

            self.combined_val_fn = theano.function([self.CNN_input_var, self.audio_inputs_var, self.audio_masks_var,
                                                    self.audio_valid_frames_var,
                                                    self.targets_var], [combined_test_loss, combined_test_acc, combined_top3_acc])
            self.combined_val_preds_fn = theano.function([self.CNN_input_var, self.audio_inputs_var, self.audio_masks_var,
                                                    self.audio_valid_frames_var,
                                                    self.targets_var],
                                                   [combined_test_loss, combined_test_acc, combined_top3_acc, combined_preds])
            if debug:
                try:
                    comb_test_loss, comb_test_acc, comb_top3_acc = self.combined_val_fn(self.images,
                                                                                        self.mfccs,
                                                                                        self.masks,
                                                                                        self.validAudioFrames,
                                                                                        self.validLabels)
                    logger.debug("Combined network: \ntest loss: %s \n test acc: %s \n top3_acc: %s",
                                 comb_test_loss, comb_test_acc * 100.0, comb_top3_acc * 100.0)
                except Exception as error:
                    print('caught this error: ' + traceback.format_exc());
                    import pdb;
                    pdb.set_trace()


    def shuffle(self, lst):
        import random
        c = list(zip(*lst))
        random.shuffle(c)
        shuffled = zip(*c)
        for i in range(len(shuffled)):
            shuffled[i] = list(shuffled[i])
        return shuffled

    # This function trains the model a full epoch (on the whole dataset)
    def train_epoch(self, runType, images, mfccs, validLabels, valid_frames, LR, batch_size=-1, dataLength=-1):
        if batch_size == -1: batch_size = self.batch_size  # always 1

        cost = 0;
        nb_batches = len(mfccs) / batch_size

        if "volunteers" in self.test_dataset:
            loops = range(nb_batches)
        else: loops = tqdm(range(nb_batches), total=nb_batches)
        for i in loops:
            # optimization if same images are reused for multiple audio files (eg if noise is added)
            if dataLength == -1: batch_images = images[i * batch_size:(i + 1) * batch_size][0]
            else:
                try:
                    if (i+1) * batch_size >= dataLength:
                        # get till end, then wrap back to first images
                        batch_images = images[i * batch_size % dataLength:] + images[:(i+1) * batch_size % dataLength]
                        batch_images = batch_images[0]
                    else: batch_images = images[i * batch_size % dataLength:(i + 1) * batch_size % dataLength][0]
                except: import pdb;pdb.set_trace()
            batch_mfccs = mfccs[i * batch_size:(i + 1) * batch_size]
            batch_validLabels = validLabels[i * batch_size:(i + 1) * batch_size]
            batch_valid_frames = valid_frames[i * batch_size:(i + 1) * batch_size]
            batch_masks = generate_masks(batch_mfccs, valid_frames=batch_valid_frames, batch_size=batch_size)
            # now pad inputs and target to maxLen
            batch_mfccs = pad_sequences_X(batch_mfccs)
            batch_valid_frames = pad_sequences_y(batch_valid_frames)
            batch_validLabels = pad_sequences_y(batch_validLabels)
            # print("batch_mfccs.shape: ", batch_mfccs.shape)
            # print("batch_validLabels.shape: ", batch_validLabels.shape)
            if runType == 'audio':
                cst = self.audio_train_fn(batch_mfccs, batch_masks, batch_valid_frames,
                                          batch_validLabels, LR)  # training
            elif runType == 'lipreading':
                cst = self.lipreading_train_fn(batch_images, batch_validLabels, LR)
            else:  # train combined
                cst = self.combined_train_fn(batch_images, batch_mfccs, batch_masks, batch_valid_frames,
                                             batch_validLabels, LR)
            cost += cst;

        return cost, nb_batches

    # This function trains the model a full epoch (on the whole dataset)
    def val_epoch(self, runType, images, mfccs, validLabels, valid_frames, batch_size=-1, dataLength=-1):
        if batch_size == -1: batch_size = self.batch_size

        cost = 0;
        accuracy = 0
        top3_accuracy = 0
        nb_batches = len(mfccs) / batch_size

        if "volunteers" in self.test_dataset: loops = range(nb_batches)
        else: loops = tqdm(range(nb_batches), total=nb_batches)
        for i in loops:
            if dataLength == -1: batch_images = images[i * batch_size:(i + 1) * batch_size][0]
            else:
                try: batch_images = images[i * batch_size % dataLength:(i + 1) * batch_size % dataLength][0] #optimization if same images are reused for multiple audio files (eg if noise is added)
                except: import pdb;pdb.set_trace()
            batch_mfccs = mfccs[i * batch_size:(i + 1) * batch_size]
            batch_validLabels = validLabels[i * batch_size:(i + 1) * batch_size]
            batch_valid_frames = valid_frames[i * batch_size:(i + 1) * batch_size]
            batch_masks = generate_masks(batch_mfccs, valid_frames=batch_valid_frames, batch_size=batch_size)

            # now pad inputs and target to maxLen
            batch_mfccs = pad_sequences_X(batch_mfccs)
            batch_valid_frames = pad_sequences_y(batch_valid_frames)
            batch_validLabels = pad_sequences_y(batch_validLabels)

            # print("batch_mfccs.shape: ", batch_mfccs.shape)
            # print("batch_validLabels.shape: ", batch_validLabels.shape)
            # import pdb;    pdb.set_trace()

            if runType == 'audio':
                cst, acc, top3_acc = self.audio_val_fn(batch_mfccs, batch_masks, batch_valid_frames,
                                                       batch_validLabels)  # training
            elif runType == 'lipreading':
                cst, acc, top3_acc = self.lipreading_val_fn(batch_images, batch_validLabels)
            else:  # train combined
                cst, acc, top3_acc = self.combined_val_fn(batch_images, batch_mfccs, batch_masks, batch_valid_frames,
                                                          batch_validLabels)
            cost += cst;
            accuracy += acc
            top3_accuracy += top3_acc

        return cost, accuracy, top3_accuracy, nb_batches

    # This function trains the model a full epoch (on the whole dataset)
    def val_epoch_withPreds(self, runType, images, mfccs, validLabels, valid_frames, batch_size=-1):
        if batch_size == -1: batch_size = self.batch_size

        cost = 0;
        accuracy = 0
        top3_accuracy = 0
        nb_batches = len(mfccs) / batch_size
        predictions = []

        if "volunteers" in self.test_dataset:
            loops = range(nb_batches)
        else:
            loops = tqdm(range(nb_batches), total=nb_batches)
        for i in loops:
            batch_images = images[i * batch_size:(i + 1) * batch_size][0]
            batch_mfccs = mfccs[i * batch_size:(i + 1) * batch_size]
            batch_validLabels = validLabels[i * batch_size:(i + 1) * batch_size]
            batch_valid_frames = valid_frames[i * batch_size:(i + 1) * batch_size]
            batch_masks = generate_masks(batch_mfccs, valid_frames=batch_valid_frames, batch_size=batch_size)

            # now pad inputs and target to maxLen
            batch_mfccs = pad_sequences_X(batch_mfccs)
            batch_valid_frames = pad_sequences_y(batch_valid_frames)
            batch_validLabels = pad_sequences_y(batch_validLabels)

            # print("batch_mfccs.shape: ", batch_mfccs.shape)
            # print("batch_validLabels.shape: ", batch_validLabels.shape)
            # import pdb;    pdb.set_trace()

            if runType == 'audio':
                cst, acc, top3_acc, preds = self.audio_val_preds_fn(batch_mfccs, batch_masks, batch_valid_frames,
                                                       batch_validLabels)  # training
            elif runType == 'lipreading':
                cst, acc, top3_acc, preds = self.lipreading_val_preds_fn(batch_images, batch_validLabels)
            else:  # train combined
                cst, acc, top3_acc, preds = self.combined_val_preds_fn(batch_images, batch_mfccs, batch_masks,
                                                          batch_valid_frames,
                                                          batch_validLabels)
            cost += cst;
            accuracy += acc
            top3_accuracy += top3_acc
            predictions.append(list(preds))

        return cost, accuracy, top3_accuracy, nb_batches, predictions

    # evaluate many TRAINING speaker files -> train loss, val loss and val error. Load them in one by one (so they fit in memory)
    def evalTRAINING(self, trainingSpeakerFiles, LR, runType='audio', shuffleEnabled=True, sourceDataDir=None,
                     storeProcessed=False, processedDir=None,
                     withNoise=False, noiseType='white', ratio_dB=-3,
                     verbose=False, logger=logger_combinedtools):
        train_cost = 0;
        val_acc = 0;
        val_cost = 0;
        val_topk_acc = 0;
        nb_train_batches = 0;
        nb_val_batches = 0;

        # for each speaker, pass over the train set, then val set. (test is other files). save the results.
        for speakerFile in tqdm(trainingSpeakerFiles, total=len(trainingSpeakerFiles)):
            if verbose: logger.debug("processing %s", speakerFile)
            train, val, test = preprocessingCombined.getOneSpeaker(
                    speakerFile=speakerFile, sourceDataDir=sourceDataDir,
                    trainFraction=0.8, validFraction=0.2,
                    storeProcessed=storeProcessed, processedDir=processedDir, logger=logger,
                    withNoise=withNoise, noiseType=noiseType, ratio_dB=ratio_dB)

            if shuffleEnabled: train = self.shuffle(train)
            images_train, mfccs_train, audioLabels_train, validLabels_train, validAudioFrames_train = train
            images_val, mfccs_val, audioLabels_val, validLabels_val, validAudioFrames_val = val
            images_test, mfccs_test, audioLabels_test, validLabels_test, validAudioFrames_test = test

            if verbose:
                logger.debug("the number of training examples is: %s", len(images_train))
                logger.debug("the number of valid examples is:    %s", len(images_val))
                logger.debug("the number of test examples is:     %s", len(images_test))

            train_cost_one, train_batches_one = self.train_epoch(runType=runType,
                                                                 images=images_train,
                                                                 mfccs=mfccs_train,
                                                                 validLabels=validLabels_train,
                                                                 valid_frames=validAudioFrames_train,
                                                                 LR=LR)
            train_cost += train_cost_one;
            nb_train_batches += train_batches_one

            # get results for validation  set
            val_cost_one, val_acc_one, val_topk_acc_one, val_batches_one = self.val_epoch(runType=runType,
                                                                                          images=images_val,
                                                                                          mfccs=mfccs_val,
                                                                                          validLabels=validLabels_val,
                                                                                          valid_frames=validAudioFrames_val)
            val_cost += val_cost_one;
            val_acc += val_acc_one;
            val_topk_acc += val_topk_acc_one
            nb_val_batches += val_batches_one;

            if verbose:
                logger.debug("  this speaker results: ")
                logger.debug("\ttraining cost:     %s", train_cost_one / train_batches_one)
                logger.debug("\tvalidation cost:   %s", val_cost_one / val_batches_one)
                logger.debug("\vvalidation acc rate:  %s %%", val_acc_one / val_batches_one * 100)
                logger.debug("\vvalidation top 3 acc rate:  %s %%", val_topk_acc_one / val_batches_one * 100)

        # get the average over all speakers
        train_cost /= nb_train_batches
        val_cost /= nb_val_batches
        val_acc = val_acc / nb_val_batches * 100  # convert to %
        val_topk_acc = val_topk_acc / nb_val_batches * 100  # convert to %

        return train_cost, val_cost, val_acc, val_topk_acc

    def evalTEST(self, testSpeakerFiles, runType='audio', sourceDataDir=None, storeProcessed=False, processedDir=None,
                 withNoise=False, noiseType='white', ratio_dB=-3,
                 verbose=False, logger=logger_combinedtools):

        test_acc = 0;
        test_cost = 0;
        test_topk_acc = 0;
        nb_test_batches = 0;
        # for each speaker, pass over the train set, then test set. (test is other files). save the results.
        for speakerFile in tqdm(testSpeakerFiles, total=len(testSpeakerFiles)):
            if verbose: logger.debug("processing %s", speakerFile)
            train, val, test = preprocessingCombined.getOneSpeaker(
                    speakerFile=speakerFile, sourceDataDir=sourceDataDir,
                    trainFraction=0.0, validFraction=0.0,
                    storeProcessed=storeProcessed, processedDir=processedDir, logger=logger,
                    withNoise=False, noiseType='white', ratio_dB=-3)

            images_train, mfccs_train, audioLabels_train, validLabels_train, validAudioFrames_train = train
            images_val, mfccs_val, audioLabels_val, validLabels_val, validAudioFrames_val = val
            images_test, mfccs_test, audioLabels_test, validLabels_test, validAudioFrames_test = test

            if verbose:
                logger.debug("the number of training examples is: %s", len(images_train))
                logger.debug("the number of valid examples is:    %s", len(images_val))
                logger.debug("the number of test examples is:     %s", len(images_test))
                import pdb;pdb.set_trace()

            # get results for testidation  set
            test_cost_one, test_acc_one, test_topk_acc_one, test_batches_one = self.val_epoch(runType=runType,
                                                                                              images=images_test,
                                                                                              mfccs=mfccs_test,
                                                                                              validLabels=validLabels_test,
                                                                                              valid_frames=validAudioFrames_test)
            test_acc += test_acc_one;
            test_cost += test_cost_one;
            test_topk_acc += test_topk_acc_one
            nb_test_batches += test_batches_one;

            if verbose:
                logger.debug("  this speaker results: ")
                logger.debug("\ttest cost:   %s", test_cost_one / test_batches_one)
                logger.debug("\vtest acc rate:  %s %%", test_acc_one / test_batches_one * 100)
                logger.debug("\vtest  top 3 acc rate:  %s %%", test_topk_acc_one / test_batches_one * 100)

        # get the average over all speakers
        test_cost /= nb_test_batches
        test_acc = test_acc / nb_test_batches * 100
        test_topk_acc = test_topk_acc / nb_test_batches * 100

        return test_cost, test_acc, test_topk_acc

    def train(self, datasetFiles, database_binaryDir, runType='combined', storeProcessed=False, processedDir=None,
              save_name='Best_model', datasetName='TCDTIMIT', nbPhonemes=39, viseme=False,
              num_epochs=40, batch_size=1, LR_start=1e-4, LR_decay=1,
              justTest=False, withNoise=False, addNoisyAudio=False, noiseType = 'white', ratio_dB = -3,
              shuffleEnabled=True, compute_confusion=False, debug=False, logger=logger_combinedtools):

        trainingSpeakerFiles, testSpeakerFiles = datasetFiles
        logger.info("\n* Starting training...")

        best_val_acc, test_acc = self.loadPreviousResults(save_name)

        logger.info("Initial best Val acc: %s", best_val_acc)
        logger.info("Initial best test acc: %s\n", test_acc)

        # init some performance keepers
        best_epoch = 1
        LR = LR_start

        self.epochsNotImproved = 0


        if not self.loadPerSpeaker:  #load all the lipspeakers in memory, then don't touch the files -> no reloading needed = faster training
            trainPath = os.path.expanduser("~/TCDTIMIT/combinedSR/TCDTIMIT/binaryLipspeakers/allLipspeakersTrain.pkl")
            valPath = os.path.expanduser("~/TCDTIMIT/combinedSR/TCDTIMIT/binaryLipspeakers/allLipspeakersVal.pkl")
            testPath = os.path.expanduser("~/TCDTIMIT/combinedSR/TCDTIMIT/binaryLipspeakers/allLipspeakersTest.pkl")
            if viseme: 
                trainPath = trainPath.replace(".pkl","_viseme.pkl")
                valPath = valPath.replace(".pkl", "_viseme.pkl")
                testPath = testPath.replace(".pkl", "_viseme.pkl")
            allImages_train, allMfccs_train, allAudioLabels_train, allValidLabels_train, allValidAudioFrames_train = unpickle(trainPath)
            allImages_val, allMfccs_val, allAudioLabels_val, allValidLabels_val, allValidAudioFrames_val = unpickle(valPath)
            allImages_test, allMfccs_test, allAudioLabels_test, allValidLabels_test, allValidAudioFrames_test = unpickle(testPath)

            # if you wish to train with noise, you need to replace the audio data with noisy audio from audioSR/firDataset/audioToPkl_perVideo.py,
            # like so (but also for train and val)
            if withNoise and not addNoisyAudio:  #TODO ugly hack, but we still want performance results on clean audio when training with noisy data addded
                # replace clean audio by noisy audio
                testPath = os.path.expanduser(
                        "~/TCDTIMIT/combinedSR/") + datasetName + "/binaryLipspeakers" + os.sep \
                           + 'allLipspeakersTest' + "_" + noiseType + "_" + "ratio" + str(ratio_dB) + '.pkl'
                allMfccs_test, allAudioLabels_test, allValidLabels_test, allValidAudioFrames_test = unpickle(testPath)

            nbTrainVideos = len(allImages_train)
            if addNoisyAudio: # don't overwrite the clean audio but add noisy data to TRAIN set: same images but with noisy audio
                    if type(noiseType)!=list:  noiseType = [noiseType]
                    for noiseTypeVal in noiseType:
                        logger_combinedtools.info(" appending %s audio data...", noiseTypeVal)
                        if type(ratio_dB) != list: ratio_dB = [ratio_dB]
                        for ratio in ratio_dB:
                            logger_combinedtools.info("     of lvl %s", ratio)
                            trainPath = os.path.expanduser(
                                    "~/TCDTIMIT/combinedSR/") + datasetName + "/binaryLipspeakers" + os.sep \
                                       + 'allLipspeakersTrain' + "_" + noiseTypeVal + "_" + "ratio" + str(ratio) + '.pkl'
                            allMfccs_trainAdd, allAudioLabels_trainAdd, allValidLabels_trainAdd, allValidAudioFrames_trainAdd = unpickle(
                                    trainPath)
                            allMfccs_train += allMfccs_trainAdd
                            allAudioLabels_train += allAudioLabels_trainAdd
                            allValidLabels_train += allValidLabels_trainAdd
                            allValidAudioFrames_train += allValidAudioFrames_trainAdd
            logger_combinedtools.debug("data loading complete, evaluating...")

            dataLength = nbTrainVideos; i = 788; images = allImages_train
            try:
                if (i + 1) * batch_size >= dataLength:
                    # get till end, then wrap back to first images
                    batch_images = images[i * batch_size % dataLength:] + images[:(i + 1) * batch_size % dataLength]
                else:
                    batch_images = images[i * batch_size % dataLength:(i + 1) * batch_size % dataLength][0]
            except:
                import pdb;pdb.set_trace()

            test_cost, test_acc, test_topk_acc, nb_test_batches = self.val_epoch(runType=runType,
                                                                images=allImages_test,
                                                                mfccs=allMfccs_test,
                                                                validLabels=allValidLabels_test,
                                                                valid_frames=allValidAudioFrames_test,
                                                                batch_size=1)
            test_cost /= nb_test_batches
            test_acc = test_acc / nb_test_batches * 100
            test_topk_acc = test_topk_acc / nb_test_batches * 100
        else:
            test_cost, test_acc, test_topk_acc = self.evalTEST(testSpeakerFiles,
                                                              runType=runType,
                                                              sourceDataDir=database_binaryDir,
                                                              storeProcessed=storeProcessed,
                                                              processedDir=processedDir,
                                                              withNoise=withNoise, noiseType=noiseType, ratio_dB=ratio_dB)
        # # TODO: end remove


        logger.info("TEST results: ")
        logger.info("\t  test cost:        %s", test_cost)
        logger.info("\t  test acc rate:  %s %%", test_acc)
        logger.info("\t  test top 3 acc:  %s %%", test_topk_acc)
        if justTest: return


        logger.info("starting training for %s epochs...", num_epochs)
        # now run through the epochs
        for epoch in range(num_epochs):
            logger.info("\n\n\n Epoch %s started", epoch + 1)
            start_time = time.time()

            if self.loadPerSpeaker:
                train_cost, val_cost, val_acc, val_topk_acc = self.evalTRAINING(trainingSpeakerFiles, LR=LR,
                                                                            runType=runType,
                                                                            shuffleEnabled=shuffleEnabled,
                                                                            sourceDataDir=database_binaryDir,
                                                                            storeProcessed=storeProcessed,
                                                                            processedDir=processedDir,
                                                                            withNoise=withNoise,
                                                                                noiseType=noiseType, ratio_dB=ratio_dB)
            else:
                train_cost, nb_train_batches = self.train_epoch(runType=runType,
                                                                 images=allImages_train,
                                                                 mfccs=allMfccs_train,
                                                                 validLabels=allValidLabels_train,
                                                                 valid_frames=allValidAudioFrames_train,
                                                                 LR=LR, dataLength=nbTrainVideos)
                train_cost /= nb_train_batches

                val_cost, val_acc, val_topk_acc, nb_val_batches = self.val_epoch(runType=runType,
                                                                                 images=allImages_val,
                                                                                 mfccs=allMfccs_val,
                                                                                 validLabels=allValidLabels_val,
                                                                                 valid_frames=allValidAudioFrames_val,
                                                                                 batch_size=1)
                val_cost /= nb_val_batches
                val_acc = val_acc / nb_val_batches * 100
                val_topk_acc = val_topk_acc / nb_val_batches * 100
                

            # test if validation acc went up
            printTest = False
            resetNetwork=False
            if val_acc > best_val_acc:
                printTest = True
                if val_acc - best_val_acc > 0.2: self.epochsNotImproved = 0 #don't keep training if just a little bit of improvment
                best_val_acc = val_acc
                best_epoch = epoch + 1

                logger.info("\n\nBest ever validation score; evaluating TEST set...")

                if self.loadPerSpeaker:
                    test_cost, test_acc, test_topk_acc = self.evalTEST(testSpeakerFiles, runType=runType,
                                                                   sourceDataDir=database_binaryDir,
                                                                   storeProcessed=storeProcessed,
                                                                   processedDir=processedDir,
                                                                       withNoise=withNoise, noiseType=noiseType,
                                                                       ratio_dB=ratio_dB)
                else:
                    test_cost, test_acc, test_topk_acc, nb_test_batches = self.val_epoch(runType=runType,
                                                                                         images=allImages_test,
                                                                                         mfccs=allMfccs_test,
                                                                                         validLabels=allValidLabels_test,
                                                                                         valid_frames=allValidAudioFrames_test,
                                                                                         batch_size=1)
                    test_cost /= nb_test_batches
                    test_acc = test_acc / nb_test_batches * 100
                    test_topk_acc = test_topk_acc / nb_test_batches * 100

                logger.info("TEST results: ")
                logger.info("\t  test cost:        %s", test_cost)
                logger.info("\t  test acc rate:  %s %%", test_acc)
                logger.info("\t  test top 3 acc:  %s %%", test_topk_acc)

                self.best_cost = val_cost
                self.best_epoch = self.curr_epoch

                # get the parameters of the model we're training
                if runType == 'audio':         lout = self.audioNet_lout
                elif runType == 'lipreading':  lout = self.lipreading_lout
                elif runType == 'combined':    lout = self.combined_lout
                else: raise IOError("can't save network params; network output not found")

                self.best_param = L.get_all_param_values(lout)
                logger.info("New best model found!")
                if save_name is not None:
                    logger.info("Model saved as " + save_name)
                    self.save_model(save_name)

                # save top scores
                self.network_train_info['final_test_cost'] = test_cost
                self.network_train_info['final_test_acc'] = test_acc
                self.network_train_info['final_test_top3_acc'] = test_topk_acc

            else:   #reset to best model we had
                resetNetwork= True

            epoch_duration = time.time() - start_time

            # Then we logger.info the results for this epoch:
            logger.info("Epoch %s of %s took %s seconds", epoch + 1, num_epochs, epoch_duration)
            logger.info("  LR:                            %s", LR)
            logger.info("  training cost:                 %s", train_cost)
            logger.info("  validation cost:               %s", val_cost)
            logger.info("  validation acc rate:         %s %%", val_acc)
            logger.info("  validation top 3 acc rate:         %s %%", val_topk_acc)
            logger.info("  best epoch:                    %s", best_epoch)
            logger.info("  best validation acc rate:    %s %%", best_val_acc)
            if printTest:
                logger.info("  test cost:                 %s", test_cost)
                logger.info("  test acc rate:           %s %%", test_acc)
                logger.info("  test top 3 acc rate:    %s %%", test_topk_acc)

            # save the training info
            self.network_train_info['train_cost'].append(train_cost)
            self.network_train_info['val_cost'].append(val_cost)
            self.network_train_info['val_acc'].append(val_acc)
            self.network_train_info['val_topk_acc'].append(val_topk_acc)
            self.network_train_info['test_cost'].append(test_cost)
            self.network_train_info['test_acc'].append(test_acc)
            self.network_train_info['test_topk_acc'].append(test_topk_acc)

            nb_params = self.getParamsInfo()
            self.network_train_info['nb_params'] = nb_params

            store_path = save_name + '_trainInfo.pkl'
            saveToPkl(store_path, self.network_train_info)
            logger.info("Train info written to:\t %s", store_path)

            # decay the LR
            # LR *= LR_decay
            LR = self.updateLR(LR, LR_decay)

            if resetNetwork: self.setNetworkParams(runType)

            if self.epochsNotImproved > 3:
                logger.warning("\n\n NO MORE IMPROVEMENTS -> stop training")

                finalTestResults = self.finalNetworkEvaluation(save_name=save_name,
                                            database_binaryDir=database_binaryDir,
                                            processedDir=processedDir,
                                            runType=runType,
                                            storeProcessed=storeProcessed,
                                            testSpeakerFiles=testSpeakerFiles,
                                            withNoise=withNoise, noiseType=noiseType, ratio_dB=ratio_dB)
                break

        logger.info("Done.")
        return finalTestResults

    def loadPreviousResults(self, save_name, logger=logger_combinedtools):
        # try to load performance metrics of stored model
        best_val_acc = 0
        test_topk_acc = 0
        test_cost = 0
        test_acc = 0
        try:
            if os.path.exists(save_name + ".npz") and os.path.exists(save_name + "_trainInfo.pkl"):
                old_train_info = unpickle(save_name + '_trainInfo.pkl')
                if type(old_train_info) == dict:  # normal case
                    best_val_acc = max(old_train_info['val_acc'])
                    test_cost = min(old_train_info['test_cost'])
                    test_acc = max(old_train_info['test_acc'])
                    test_topk_acc = max(old_train_info['test_topk_acc'])
                    self.network_train_info = old_train_info  #load old train info so it won't get lost on retrain


                    if not 'final_test_cost' in self.network_train_info.keys():
                        self.network_train_info['final_test_cost'] = min(self.network_train_info['test_cost'])
                    if not 'final_test_acc' in self.network_train_info.keys():
                        self.network_train_info['final_test_acc'] = max(self.network_train_info['test_acc'])
                    if not 'final_test_top3_acc' in self.network_train_info.keys():
                        self.network_train_info['final_test_top3_acc'] = max(self.network_train_info['test_topk_acc'])
                else:
                    logger.warning("old trainInfo found, but wrong format: %s", save_name + "_trainInfo.pkl")
                    # do nothing
            else:
                return -1,-1
        except:
            logger.warning("No old trainInfo found...")
            pass
        return best_val_acc, test_acc

    # evaluate network on test set.
    # Combined network  -> evaluate audio, lipreading and then combined network
    # Audio network     -> evaluate audio
    # Lipreading        -> evaluate lipreading
    def finalNetworkEvaluation(self, save_name, database_binaryDir, processedDir, runType, testSpeakerFiles,
                               withNoise=False, noiseType='white', ratio_dB=-3,  datasetName='TCDTIMIT', roundParams=False,
                               storeProcessed=False,  nbPhonemes=39, viseme=False, withPreds=False, logger=logger_combinedtools):
        if "volunteers" in self.test_dataset :
            loadPerSpeaker = True
        else: loadPerSpeaker = self.loadPerSpeaker #load default value
        # else, load data that is given (True -> volunteers, False -> lipspeakers)
        if viseme: nbPhonemes = 12

        # print what kind of network we're running
        if runType == 'lipreading': networkType = "lipreading " + self.lipreadingType
        else: networkType = runType
        logger.info(" \n\n Running FINAL evaluation on Test set... (%s network type)", networkType)

        # get the data to test
        store_path = save_name + '_trainInfo.pkl'  #dictionary with lists that contain training info for each epoch (train/val/test accuracy, cost etc)
        self.network_train_info = unpickle(store_path)
        # for the lipspeaker files that are all loaded in memory at once, we still need to get the data
        if not loadPerSpeaker:  # load all the lipspeakers in memory, then don't touch the files -> no reloading needed = faster
            testPath = os.path.expanduser("~/TCDTIMIT/combinedSR/TCDTIMIT/binaryLipspeakers/allLipspeakersTest.pkl")
            if viseme:
                testPath = testPath.replace(".pkl", "_viseme.pkl")
            allImages_test, allMfccs_test, allAudioLabels_test, allValidLabels_test, allValidAudioFrames_test = unpickle(
                testPath)
            if withNoise:
                testPath= os.path.expanduser("~/TCDTIMIT/combinedSR/") + datasetName + "/binaryLipspeakers" + os.sep \
                              + 'allLipspeakersTest' + "_" + noiseType + "_" + "ratio" + str(ratio_dB) + '.pkl'
                allMfccs_test, allAudioLabels_test, allValidLabels_test, allValidAudioFrames_test = unpickle(testPath)

        if loadPerSpeaker:
            test_cost, test_acc, test_topk_acc = self.evalTEST(testSpeakerFiles, runType=runType,
                                                               sourceDataDir=database_binaryDir,
                                                               storeProcessed=storeProcessed,
                                                               processedDir=processedDir,
                                                               withNoise=withNoise, noiseType=noiseType,
                                                               ratio_dB=ratio_dB)
        else:
            if withPreds:
                test_cost, test_acc, test_topk_acc, nb_test_batches, predictions = self.val_epoch_withPreds(runType=runType,
                                                                                     images=allImages_test,
                                                                                     mfccs=allMfccs_test,
                                                                                     validLabels=allValidLabels_test,
                                                                                     valid_frames=allValidAudioFrames_test,
                                                                                     batch_size=1)
                confMatrix = self.getConfusionMatrix(allValidLabels_test, predictions, nbPhonemes)
                saveToPkl(save_name + "_confusionMatrix.pkl", confMatrix)
            else:
                test_cost, test_acc, test_topk_acc, nb_test_batches = self.val_epoch(runType=runType,
                                                                                    images=allImages_test,
                                                                                    mfccs=allMfccs_test,
                                                                                    validLabels=allValidLabels_test,
                                                                                    valid_frames=allValidAudioFrames_test,
                                                                                    batch_size=1)
            test_cost /= nb_test_batches
            test_acc = test_acc / nb_test_batches * 100
            test_topk_acc = test_topk_acc / nb_test_batches * 100

        logger.info("FINAL TEST results on %s: ", runType)
        if roundParams: logger.info("ROUND_PARAMS")
        logger.info("\t  %s test cost:        %s", runType, test_cost)
        logger.info("\t  %s test acc rate:  %s %%", runType, test_acc)
        logger.info("\t  %s test top 3 acc:  %s %%", runType, test_topk_acc)

        if self.test_dataset != self.dataset:
            testType = "_" + self.test_dataset
        else:
            testType = ""
        if roundParams:
            testType = "_roundParams" + testType


        if runType != 'lipreading' and withNoise:
            print(noiseType + "_" + "ratio" + str(ratio_dB) + testType)
            self.network_train_info[
                'final_test_cost_' + noiseType + "_" + "ratio" + str(ratio_dB) + testType] = test_cost
            self.network_train_info['final_test_acc_' + noiseType + "_" + "ratio" + str(ratio_dB) + testType] = test_acc
            self.network_train_info[
                'final_test_top3_acc_' + noiseType + "_" + "ratio" + str(ratio_dB) + testType] = test_topk_acc
        else:
            self.network_train_info['final_test_cost' + testType] = test_cost
            self.network_train_info['final_test_acc' + testType] = test_acc
            self.network_train_info['final_test_top3_acc' + testType] = test_topk_acc

        nb_params = self.getParamsInfo()
        self.network_train_info['nb_params'] = nb_params

        saveToPkl(store_path, self.network_train_info)

        return test_cost, test_acc, test_topk_acc

    def getConfusionMatrix(self,y_test, maxprob, nbClasses):
        import theano
        from theano import tensor as T
        x = T.ivector('x')
        classes = T.scalar('n_classes')
        onehot = T.eq(x.dimshuffle(0, 'x'), T.arange(classes).dimshuffle('x', 0))
        oneHot = theano.function([x, classes], onehot)
        examples = T.scalar('n_examples')
        y = T.imatrix('y')
        y_pred = T.imatrix('y_pred')
        confMat = T.dot(y.T, y_pred) / examples
        confusionMatrix = theano.function(inputs=[y, y_pred, examples], outputs=confMat)

        def confusion_matrix(targets, preds, n_class):
            try:assert len(targets) >= len(preds)
            except: import pdb;pdb.set_trace()
            targets = targets[:len(preds)]
            targetsFlat = []; predsFlat = []
            for i in range(len(targets)):
                targetsFlat += list(targets[i])
                predsFlat += list(preds[i])
            return confusionMatrix(oneHot(targetsFlat, n_class), oneHot(predsFlat, n_class), len(targetsFlat))

        return confusion_matrix(y_test, maxprob, nbClasses)

    def updateLR(self, LR, LR_decay, logger=logger_combinedtools):
        this_acc = self.network_train_info['val_acc'][-1]
        this_cost = self.network_train_info['val_cost'][-1]
        try:
            last_acc = self.network_train_info['val_acc'][-2]
            last_cost = self.network_train_info['val_cost'][-2]
        except:
            last_acc = -10
            last_cost = 10 * this_cost  # first time it will fail because there is only 1 result stored

        # only reduce LR if not much improvment anymore
        if this_cost / float(last_cost) >= 0.98 or this_acc-last_acc < 0.2:
            logger.info(" Error not much reduced: %s vs %s. Reducing LR: %s", this_cost, last_cost, LR * LR_decay)
            self.epochsNotImproved += 1
            return LR * LR_decay
        else:
            self.epochsNotImproved = max(self.epochsNotImproved - 1, 0)  # reduce by 1, minimum 0
            return LR<|MERGE_RESOLUTION|>--- conflicted
+++ resolved
@@ -98,11 +98,7 @@
                  batch_size=1, num_features=39, num_output_units=39,
                  lstm_hidden_list=(100,), bidirectional=True, audio_features='conv',
                  cnn_network="google", cnn_features='dense', lipRNN_hidden_list=None, lipRNN_bidirectional=True, lipRNN_features="rawRNNfeatures",
-<<<<<<< HEAD
                  dense_hidden_list=(512,), combinationType='FC',save_name=None,
-=======
-                 dense_hidden_list=(512,), save_name=None, audioNet_features='lstm',
->>>>>>> 33530451
                  seed=int(time.time()), model_paths={}, debug=False, verbose=False, logger=logger_combinedtools):
 
         self.dataset= dataset
@@ -173,15 +169,9 @@
             self.audioNet_dict, self.audioNet_lout, self.audioNet_lout_flattened, self.audioNet_lout_features = \
                 self.build_audioRNN(n_hidden_list=lstm_hidden_list, bidirectional=bidirectional,
                                     seed=seed, debug=debug, logger=logger)
-<<<<<<< HEAD
             if audio_features == 'dense':  # audioNet_lout_flattened output shape: (nbValidFrames, 39 phonemes)
                 self.audioNet_lout_features = self.audioNet_lout_flattened
             # else: audioNet_lout_flattened output shape: (nbValidFrames, nbLSTMunits)
-=======
-            # audioNet_lout_flattened output shape: (nbValidFrames, 39)
-            # pass on 39 phoneme predictions instead of nbLSTMunits features
-            if audioNet_features: self.audioNet_lout_features = self.audioNet_lout
->>>>>>> 33530451
 
 
             ## LIPREADING PART ##
